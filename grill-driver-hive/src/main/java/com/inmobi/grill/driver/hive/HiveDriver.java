package com.inmobi.grill.driver.hive;

import java.io.ByteArrayInputStream;
import java.io.IOException;
<<<<<<< HEAD
import java.util.*;
=======
import java.io.ObjectInput;
import java.io.ObjectOutput;
import java.io.Serializable;
import java.util.ArrayList;
import java.util.HashMap;
import java.util.List;
import java.util.Map;
import java.util.UUID;
>>>>>>> 6ecd5ddd
import java.util.concurrent.DelayQueue;
import java.util.concurrent.Delayed;
import java.util.concurrent.TimeUnit;
import java.util.concurrent.atomic.AtomicInteger;
import java.util.concurrent.locks.Lock;
import java.util.concurrent.locks.ReentrantLock;

import org.apache.commons.lang.StringUtils;
import org.apache.hadoop.conf.Configuration;
import org.apache.hadoop.fs.Path;
import org.apache.hadoop.hive.conf.HiveConf;
import org.apache.hadoop.hive.ql.TaskStatus;
import org.apache.hadoop.hive.ql.metadata.HiveException;
import org.apache.hadoop.hive.ql.session.SessionState;
import org.apache.hive.service.cli.CLIServiceClient;
import org.apache.hive.service.cli.HiveSQLException;
import org.apache.hive.service.cli.OperationHandle;
import org.apache.hive.service.cli.OperationState;
import org.apache.hive.service.cli.OperationStatus;
import org.apache.hive.service.cli.SessionHandle;
<<<<<<< HEAD
import org.apache.hive.service.cli.thrift.ThriftCLIServiceClient;
=======
import org.apache.hive.service.cli.thrift.TOperationHandle;
>>>>>>> 6ecd5ddd
import org.apache.hive.service.cli.thrift.TStringValue;
import org.apache.log4j.Logger;
import org.codehaus.jackson.map.ObjectMapper;
import org.codehaus.jackson.type.TypeReference;

import com.inmobi.grill.api.GrillException;
import com.inmobi.grill.api.query.QueryHandle;
import com.inmobi.grill.api.query.QueryPrepareHandle;
import com.inmobi.grill.api.query.QueryStatus;
import com.inmobi.grill.api.query.QueryStatus.Status;
import com.inmobi.grill.server.api.GrillConfConstants;
import com.inmobi.grill.server.api.driver.DriverQueryPlan;
import com.inmobi.grill.server.api.driver.GrillDriver;
import com.inmobi.grill.server.api.driver.GrillResultSet;
import com.inmobi.grill.server.api.driver.QueryCompletionListener;
import com.inmobi.grill.server.api.query.PreparedQueryContext;
import com.inmobi.grill.server.api.query.QueryContext;

public class HiveDriver implements GrillDriver {
  public static final Logger LOG = Logger.getLogger(HiveDriver.class);

  public static final String GRILL_HIVE_CONNECTION_CLASS = "grill.hive.connection.class";
  public static final String GRILL_CONNECTION_EXPIRY_DELAY = "grill.hs2.connection.expiry.delay";
  // Default expiry is 10 minutes
  public static final long DEFAULT_EXPIRY_DELAY = 600 * 1000;

  private HiveConf conf;
  private Map<QueryHandle, OperationHandle> hiveHandles =
      new HashMap<QueryHandle, OperationHandle>();
  private final Lock sessionLock;

  private final Map<Long, ExpirableConnection> threadConnections = 
      new HashMap<Long, ExpirableConnection>();
  private final DelayQueue<ExpirableConnection> thriftConnExpiryQueue = 
      new DelayQueue<ExpirableConnection>();
  private final Thread connectionExpiryThread = new Thread(new ConnectionExpiryRunnable());
  
  // assigned only in case of embedded connection
  private ThriftConnection embeddedConnection;
  // Store mapping of Grill session ID to Hive session identifier
  private Map<String, SessionHandle> grillToHiveSession;

  class ConnectionExpiryRunnable implements Runnable {
    @Override
    public void run() {
      try {
        while (true) {
          ExpirableConnection expired = thriftConnExpiryQueue.take();
          expired.setExpired();
          ThriftConnection thConn = expired.getConnection();

          if (thConn != null) {
            try {
              LOG.info("Closed connection:" + expired.getConnId());
              thConn.close();
            } catch (IOException e) {
              LOG.error("Error closing connection", e);
            }
          }
        }
      } catch (InterruptedException intr) {
        LOG.warn("Connection expiry thread interrupted", intr);
        return;
      }
    }
  }

  private static final AtomicInteger connectionCounter = new AtomicInteger();
  static class ExpirableConnection implements Delayed {
    long accessTime;
    private final ThriftConnection conn;
    private final long timeout;
    private volatile boolean expired;
    private final int connId;

    public ExpirableConnection(ThriftConnection conn, HiveConf conf) {
      this.conn = conn;
      this.timeout = 
          conf.getLong(GRILL_CONNECTION_EXPIRY_DELAY, DEFAULT_EXPIRY_DELAY);
      connId = connectionCounter.incrementAndGet();
      accessTime = System.currentTimeMillis();
    }

    private ThriftConnection getConnection() {
      accessTime = System.currentTimeMillis();
      return conn;
    }

    private boolean isExpired() {
      return expired;
    }

    private void setExpired() {
      expired = true;
    }

    private int getConnId() {
      return connId;
    }

    @Override
    public int compareTo(Delayed other) {
      return (int)(this.getDelay(TimeUnit.MILLISECONDS)
          - other.getDelay(TimeUnit.MILLISECONDS));
    }

    @Override
    public long getDelay(TimeUnit unit) {
      long age = System.currentTimeMillis() - accessTime;
      return unit.convert(timeout - age, TimeUnit.MILLISECONDS) ;
    }
  }

  int openConnections() {
    return thriftConnExpiryQueue.size();
  }

<<<<<<< HEAD
  private Class<? extends ThriftConnection> connectionClass;
  private boolean isEmbedded;
=======
  /**
   * Internal class to hold query related info
   */
  public static class QueryContext implements Serializable {
    private static final long serialVersionUID = -85736670291184351L;
    transient QueryHandle queryHandle;
    transient OperationHandle hiveHandle;
    String userQuery;
    String hiveQuery;
    transient Path resultSetPath;
    boolean isPersistent;
    transient HiveConf conf;

    public QueryContext(QueryHandle handle) {
      this.queryHandle = handle;
    }
    
    public QueryContext() {
      queryHandle = new QueryHandle(UUID.randomUUID());
    }

    @Override
    public boolean equals(Object obj) {
      if (obj instanceof QueryContext) {
        return queryHandle.equals(((QueryContext) obj).queryHandle);
      }
      return false;
    }

    @Override
    public int hashCode() {
      return queryHandle.hashCode();
    }

    @Override
    public String toString() {
      return queryHandle + "/" + userQuery;
    }
  }

>>>>>>> 6ecd5ddd
  public HiveDriver() throws GrillException {
    this.sessionLock = new ReentrantLock();
    grillToHiveSession = new HashMap<String, SessionHandle>();
    connectionExpiryThread.setDaemon(true);
    connectionExpiryThread.setName("HiveDriver-ConnectionExpiryThread");
    connectionExpiryThread.start();
    LOG.info("Hive driver inited");
  }

  @Override
  public Configuration getConf() {
    return conf;
  }

  @Override
  public void configure(Configuration conf) throws GrillException {
    this.conf = new HiveConf(conf, HiveDriver.class);
    connectionClass = conf.getClass(
        GRILL_HIVE_CONNECTION_CLASS, 
        EmbeddedThriftConnection.class, 
        ThriftConnection.class);
    isEmbedded = (connectionClass.getName().equals(EmbeddedThriftConnection.class.getName()));
  }

  @Override
  public DriverQueryPlan explain(final String query, final Configuration conf)
      throws GrillException {
    HiveConf explainConf = new HiveConf(conf, HiveDriver.class);
    explainConf.setBoolean(GrillConfConstants.GRILL_PERSISTENT_RESULT_SET, false);
    String explainQuery = "EXPLAIN EXTENDED " + query;
    QueryContext explainQueryCtx = new QueryContext(explainQuery, null, explainConf);
    // Get result set of explain
    HiveInMemoryResultSet inMemoryResultSet = (HiveInMemoryResultSet) execute(
        explainQueryCtx);
    List<String> explainOutput = new ArrayList<String>();
    while (inMemoryResultSet.hasNext()) {
      explainOutput.add((String)inMemoryResultSet.next().getValues().get(0));
    }
    LOG.info("Explain: " + query);
    try {
      return new HiveQueryPlan(explainOutput, null,
          new HiveConf(conf, HiveDriver.class));
    } catch (HiveException e) {
      throw new GrillException("Unable to create hive query plan", e);
    }
  }

  @Override
  public DriverQueryPlan explainAndPrepare(PreparedQueryContext pContext)
      throws GrillException {
    DriverQueryPlan plan = explain(pContext.getDriverQuery(), pContext.getConf());
    plan.setPrepareHandle(pContext.getPrepareHandle());
    return plan;
  }

  @Override
  public void prepare(PreparedQueryContext pContext) throws GrillException {
    // NO OP
  }

  @Override
  public void closePreparedQuery(QueryPrepareHandle handle)
      throws GrillException {
    // NO OP

  }

  public GrillResultSet execute(QueryContext ctx) throws GrillException {
    try {
      addPersistentPath(ctx);
      ctx.getConf().set("mapred.job.name", ctx.getQueryHandle().toString());
      OperationHandle op = getClient().executeStatement(getSession(ctx), ctx.getDriverQuery(),
          ctx.getConf().getValByRegex(".*"));
      LOG.info("The hive operation handle: " + op);
      ctx.setDriverOpHandle(op.toString());
      hiveHandles.put(ctx.getQueryHandle(), op);
      OperationStatus status = getClient().getOperationStatus(op);

      if (status.getState() == OperationState.ERROR) {
        throw new GrillException("Unknown error while running query " + ctx.getUserQuery());
      }
      return createResultSet(ctx);
    } catch (IOException e) {
      throw new GrillException("Error adding persistent path" , e);
    } catch (HiveSQLException hiveErr) {
      throw new GrillException("Error executing query" , hiveErr);
    }
  }

  @Override
  public void executeAsync(QueryContext ctx)
      throws GrillException {
    try {
      addPersistentPath(ctx);
      ctx.getConf().set("mapred.job.name", ctx.getQueryHandle().toString());
      OperationHandle op = getClient().executeStatementAsync(getSession(ctx),
          ctx.getDriverQuery(), 
          ctx.getConf().getValByRegex(".*"));
      LOG.info("QueryHandle: " + ctx.getQueryHandle() + " HiveHandle:" + op);
      hiveHandles.put(ctx.getQueryHandle(), op);
    } catch (IOException e) {
      throw new GrillException("Error adding persistent path" , e);
    } catch (HiveSQLException e) {
      throw new GrillException("Error executing async query", e);
    }
  }

  @Override
  public QueryStatus getStatus(QueryHandle handle)  throws GrillException {
    LOG.debug("GetStatus: " + handle);
    OperationHandle hiveHandle = getHiveHandle(handle);
    ByteArrayInputStream in = null;
    boolean hasResult = false;
    try {
      // Get operation status from hive server
      LOG.debug("GetStatus hiveHandle: " + hiveHandle);
      OperationStatus opStatus = getClient().getOperationStatus(hiveHandle);
      LOG.debug("GetStatus on hiveHandle: " + hiveHandle + " returned state:" + opStatus);
      QueryStatus.Status stat = null;
      String statusMessage;

      switch (opStatus.getState()) {
      case CANCELED:
        stat = Status.CANCELED;
        statusMessage = "Query has been cancelled!";
        break;
      case CLOSED:
        stat = Status.CLOSED;
        statusMessage = "Query has been closed!";
        break;
      case ERROR:
        stat = Status.FAILED;
        statusMessage = "Query failed with errorCode:" +
            opStatus.getOperationException().getErrorCode() +
            " with errorMessage: " + opStatus.getOperationException().getMessage();
        break;
      case FINISHED:
        statusMessage = "Query is successful!"; 
        stat = Status.SUCCESSFUL;
        hasResult = true;
        break;
      case INITIALIZED:
        statusMessage = "Query is initiazed in HiveServer!";
        stat = Status.RUNNING;
        break;
      case RUNNING:
        statusMessage = "Query is running in HiveServer!";
        stat = Status.RUNNING;
        break;
      case PENDING:
        stat = Status.LAUNCHED;
        statusMessage = "Query is pending in HiveServer";
        break;
      case UNKNOWN:
        throw new GrillException("Query is in unknown state at HiveServer");
      default :
        statusMessage = "";
        break;
      }

      float progress = 0f;
      String jsonTaskStatus = opStatus.getTaskStatus();
      String errorMsg = null;
      if (StringUtils.isNotBlank(jsonTaskStatus)) {
        ObjectMapper mapper = new ObjectMapper();
        in = new ByteArrayInputStream(jsonTaskStatus.getBytes("UTF-8"));
        List<TaskStatus> taskStatuses = 
            mapper.readValue(in, new TypeReference<List<TaskStatus>>() {});
        int completedTasks = 0;
        StringBuilder errorMessage = new StringBuilder();
        for (TaskStatus taskStat : taskStatuses) {
          String state = taskStat.getTaskState();
          if ("FINISHED_STATE".equalsIgnoreCase(state)) {
            completedTasks++;
          }
          if ("FAILED_STATE".equalsIgnoreCase(state)) {
            appendTaskIds(errorMessage, taskStat);
            errorMessage.append(" has failed! ");
          }
        }
        progress = taskStatuses.size() == 0 ? 0 : (float)completedTasks/taskStatuses.size();
        errorMsg = errorMessage.toString();
      } else {
        LOG.warn("Empty task statuses");
      }
      String error = null;
      if (StringUtils.isNotBlank(errorMsg)) {
        error = errorMsg;
      } else if (stat.equals(Status.FAILED)) {
        error = statusMessage;
      }
      return new QueryStatus(progress, stat, statusMessage, hasResult, jsonTaskStatus, error);
    } catch (Exception e) {
      LOG.error("Error getting query status", e);
      throw new GrillException("Error getting query status", e);
    } finally {
      if (in != null) {
        try {
          in.close();
        } catch (IOException e) {
          e.printStackTrace();
        }
      }
    }
  }

  private void appendTaskIds(StringBuilder message, TaskStatus taskStat) {
    message.append(taskStat.getTaskId()).append("(");
    message.append(taskStat.getType()).append("):");
    if (taskStat.getExternalHandle() != null) {
      message.append(taskStat.getExternalHandle()).append(":");
    }    
  }

  @Override
  public GrillResultSet fetchResultSet(QueryContext ctx)  throws GrillException {
    LOG.info("FetchResultSet: " + ctx.getQueryHandle());
    // This should be applicable only for a async query
    return createResultSet(ctx);
  }

  @Override
  public void closeResultSet(QueryHandle handle) throws GrillException {
    // NO OP ?
  }

  @Override
  public void closeQuery(QueryHandle handle) throws GrillException {
    LOG.info("CloseQuery: " + handle);
    OperationHandle opHandle = hiveHandles.remove(handle);
    if (opHandle != null) {
      LOG.info("CloseQuery: " + opHandle);
      try {
        getClient().closeOperation(opHandle);
      } catch (HiveSQLException e) {
        throw new GrillException("Unable to close query", e);
      }
    }
  }

  @Override
  public boolean cancelQuery(QueryHandle handle)  throws GrillException {
    LOG.info("CancelQuery: " + handle);
    OperationHandle hiveHandle = getHiveHandle(handle);
    try {
      LOG.info("CancelQuery hiveHandle: " + hiveHandle);
      getClient().cancelOperation(hiveHandle);
      return true;
    } catch (HiveSQLException e) {
      throw new GrillException();
    }
  }

  @Override
  public void close() {
    LOG.info("CloseDriver");
    // Close this driver and release all resources
    for (QueryHandle query : new ArrayList<QueryHandle>(hiveHandles.keySet())) {
      try {
        closeQuery(query);
      } catch (GrillException exc) {
        LOG.warn("Could not close query: " +  query, exc);
      }
    }

    sessionLock.lock();
    try {
      for (String grillSession : grillToHiveSession.keySet()) {
        try {
          getClient().closeSession(grillToHiveSession.get(grillSession));
        } catch (Exception e) {
          LOG.warn("Error closing session for grill session: " + grillSession + ", hive session: "
              + grillToHiveSession.get(grillSession), e);
        }
      }
      grillToHiveSession.clear();
    } finally {
      sessionLock.unlock();
    }
  }

  protected CLIServiceClient getClient() throws GrillException {
    if (isEmbedded) {
      if (embeddedConnection == null) {
        try {
          embeddedConnection = connectionClass.newInstance();
        } catch (Exception e) {
          throw new GrillException(e);
        }
        LOG.info("New thrift connection " + connectionClass);
      }
      return embeddedConnection.getClient(conf);
    } else {
    ExpirableConnection connection = threadConnections.get(Thread.currentThread().getId());
    if (connection == null || connection.isExpired()) {
      try {
        ThriftConnection tconn = connectionClass.newInstance();
        connection = new ExpirableConnection(tconn, conf);
        thriftConnExpiryQueue.offer(connection);
        threadConnections.put(Thread.currentThread().getId(), connection);
        LOG.info("New thrift connection " + connectionClass + " for thread:"
        + Thread.currentThread().getId() + " connection ID=" + connection.getConnId());
      } catch (Exception e) {
        throw new GrillException(e);
      }
    } else {
      synchronized(thriftConnExpiryQueue) {
        thriftConnExpiryQueue.remove(connection);
        thriftConnExpiryQueue.offer(connection);
      }
    }

    return connection.getConnection().getClient(conf);
    }
  }

  private GrillResultSet createResultSet(QueryContext context)
      throws GrillException {
    LOG.info("Creating result set for hiveHandle:" + hiveHandles.get(context.getQueryHandle()));
    if (context.isPersistent()) {
      return new HivePersistentResultSet(new Path(context.getResultSetPath()),
          hiveHandles.get(context.getQueryHandle()), getClient(), context.getQueryHandle());
    } else {
      return new HiveInMemoryResultSet(
          hiveHandles.get(context.getQueryHandle()), getClient());
    }
  }

  void addPersistentPath(QueryContext context) throws IOException {
    String hiveQuery;
    if (context.isPersistent() &&
        context.getConf().getBoolean(GrillConfConstants.GRILL_ADD_INSERT_OVEWRITE, true)) {
      // store persistent data into user specified location
      // If absent, take default home directory
      String resultSetParentDir = context.getResultSetPersistentPath();
      StringBuilder builder;
      Path resultSetPath;
      if (StringUtils.isNotBlank(resultSetParentDir)) {
        resultSetPath = new Path(resultSetParentDir, context.getQueryHandle().toString());
        // create query
        builder = new StringBuilder("INSERT OVERWRITE DIRECTORY ");
      } else {
        // Write to /tmp/grillreports
        resultSetPath = new
            Path(GrillConfConstants.GRILL_RESULT_SET_PARENT_DIR_DEFAULT, context.getQueryHandle().toString());
        builder = new StringBuilder("INSERT OVERWRITE LOCAL DIRECTORY ");
      }
      context.setResultSetPath(resultSetPath.makeQualified(
          resultSetPath.getFileSystem(context.getConf())).toString());
      builder.append('"').append(resultSetPath).append("\" ");
      String outputDirFormat = context.getConf().get(GrillConfConstants.GRILL_OUTPUT_DIRECTORY_FORMAT);
      if (outputDirFormat != null) {
        builder.append(outputDirFormat);
      }
      builder.append(' ').append(context.getDriverQuery()).append(' ');
      hiveQuery =  builder.toString();
    } else {
      hiveQuery = context.getDriverQuery();
    }
    LOG.info("Hive driver query:" + hiveQuery);
    context.setDriverQuery(hiveQuery);
  }

  private SessionHandle getSession(QueryContext ctx) throws GrillException {
    sessionLock.lock();
    try {
      String grillSession = ctx.getGrillSessionIdentifier();
      SessionHandle userSession;
      if (!grillToHiveSession.containsKey(grillSession)) {
        try {
          userSession = getClient().openSession(ctx.getSubmittedUser(), "");
          grillToHiveSession.put(grillSession, userSession);
          LOG.info("New session for user: " + ctx.getSubmittedUser() + " grill session: " +
              grillSession + " session handle: " + userSession.getHandleIdentifier());
        } catch (Exception e) {
          throw new GrillException(e);
        }
      } else {
        userSession = grillToHiveSession.get(grillSession);
      }
      return userSession;
    } finally {
      sessionLock.unlock();
    }
  }

  private OperationHandle getHiveHandle(QueryHandle handle) throws GrillException {
    OperationHandle opHandle = hiveHandles.get(handle);
    if (opHandle == null) {
      throw new GrillException("Query not found " + handle); 
    }
    return opHandle;
  }

  private class QueryCompletionNotifier implements Runnable {
    long pollInterval;
    OperationHandle hiveHandle;
    long timeoutMillis;
    QueryCompletionListener listener;
    QueryHandle handle;

    QueryCompletionNotifier(QueryHandle handle, long timeoutMillis,
        QueryCompletionListener listener) throws GrillException {
      hiveHandle = getHiveHandle(handle);
      this.timeoutMillis = timeoutMillis;
      this.listener = listener;
      this.pollInterval = timeoutMillis/10;
    }

    @Override
    public void run() {
      // till query is complete or timeout has reached
      long timeSpent = 0;
      String error = null;
      try {
        while (timeSpent <= timeoutMillis) { 
          if (isFinished(hiveHandle)) {
            listener.onCompletion(handle);
            return;
          }
          Thread.sleep(pollInterval);
          timeSpent += pollInterval;
        }
        error = "timedout";
      } catch (Exception e) {
        LOG.warn("Error while polling for status", e);
        error = "error polling";
      }
      listener.onError(handle, error);
    }

    private boolean isFinished(OperationHandle hiveHandle) throws GrillException {
      OperationState state;
      try {
        state = getClient().getOperationStatus(hiveHandle).getState();
      } catch (HiveSQLException e) {
        throw new GrillException("Could not get Status", e);
      }
      if (state.equals(OperationState.FINISHED) ||
          state.equals(OperationState.CANCELED) ||
          state.equals(OperationState.ERROR) ||
          state.equals(OperationState.CLOSED)) {
        return true;
      }
      return false;
    }
  }

  @Override
  public void registerForCompletionNotification(QueryHandle handle,
      long timeoutMillis, QueryCompletionListener listener)
          throws GrillException {
    Thread th = new Thread(new QueryCompletionNotifier(handle, timeoutMillis, listener));
    th.start();
  }
  
  @Override
  public void readExternal(ObjectInput in) throws IOException, ClassNotFoundException {
    int numPairs = in.readInt();
    synchronized(handleToContext) {
      for (int i = 0; i < numPairs; i++) {
        QueryHandle handle = new QueryHandle((UUID)in.readObject());
        String resultSetPath = in.readUTF();
        Path resultPath = new Path(resultSetPath);
        OperationHandle opHandle = new OperationHandle((TOperationHandle) in.readObject());
        QueryContext ctx = (QueryContext) in.readObject();
        ctx.hiveHandle = opHandle;
        ctx.resultSetPath = resultPath;
        ctx.queryHandle = handle;
        handleToContext.put(ctx.queryHandle, ctx);
      }
    }
  }


  @Override
  public void writeExternal(ObjectOutput out) throws IOException {
    // Write the query handle to hive handle map to output
    synchronized(handleToContext) {
      out.writeInt(handleToContext.size());
      for (QueryContext queryContext : handleToContext.values()) {
        out.writeObject(queryContext.queryHandle.getHandleId());
        out.writeUTF(queryContext.resultSetPath.toString());
        out.writeObject(queryContext.hiveHandle.toTOperationHandle());
        out.writeObject(queryContext);
      }
    }
  }
}<|MERGE_RESOLUTION|>--- conflicted
+++ resolved
@@ -2,18 +2,12 @@
 
 import java.io.ByteArrayInputStream;
 import java.io.IOException;
-<<<<<<< HEAD
-import java.util.*;
-=======
 import java.io.ObjectInput;
 import java.io.ObjectOutput;
-import java.io.Serializable;
 import java.util.ArrayList;
 import java.util.HashMap;
 import java.util.List;
 import java.util.Map;
-import java.util.UUID;
->>>>>>> 6ecd5ddd
 import java.util.concurrent.DelayQueue;
 import java.util.concurrent.Delayed;
 import java.util.concurrent.TimeUnit;
@@ -27,19 +21,15 @@
 import org.apache.hadoop.hive.conf.HiveConf;
 import org.apache.hadoop.hive.ql.TaskStatus;
 import org.apache.hadoop.hive.ql.metadata.HiveException;
-import org.apache.hadoop.hive.ql.session.SessionState;
 import org.apache.hive.service.cli.CLIServiceClient;
 import org.apache.hive.service.cli.HiveSQLException;
 import org.apache.hive.service.cli.OperationHandle;
 import org.apache.hive.service.cli.OperationState;
 import org.apache.hive.service.cli.OperationStatus;
 import org.apache.hive.service.cli.SessionHandle;
-<<<<<<< HEAD
-import org.apache.hive.service.cli.thrift.ThriftCLIServiceClient;
-=======
+import org.apache.hive.service.cli.thrift.TProtocolVersion;
+import org.apache.hive.service.cli.thrift.TSessionHandle;
 import org.apache.hive.service.cli.thrift.TOperationHandle;
->>>>>>> 6ecd5ddd
-import org.apache.hive.service.cli.thrift.TStringValue;
 import org.apache.log4j.Logger;
 import org.codehaus.jackson.map.ObjectMapper;
 import org.codehaus.jackson.type.TypeReference;
@@ -156,51 +146,8 @@
     return thriftConnExpiryQueue.size();
   }
 
-<<<<<<< HEAD
   private Class<? extends ThriftConnection> connectionClass;
   private boolean isEmbedded;
-=======
-  /**
-   * Internal class to hold query related info
-   */
-  public static class QueryContext implements Serializable {
-    private static final long serialVersionUID = -85736670291184351L;
-    transient QueryHandle queryHandle;
-    transient OperationHandle hiveHandle;
-    String userQuery;
-    String hiveQuery;
-    transient Path resultSetPath;
-    boolean isPersistent;
-    transient HiveConf conf;
-
-    public QueryContext(QueryHandle handle) {
-      this.queryHandle = handle;
-    }
-    
-    public QueryContext() {
-      queryHandle = new QueryHandle(UUID.randomUUID());
-    }
-
-    @Override
-    public boolean equals(Object obj) {
-      if (obj instanceof QueryContext) {
-        return queryHandle.equals(((QueryContext) obj).queryHandle);
-      }
-      return false;
-    }
-
-    @Override
-    public int hashCode() {
-      return queryHandle.hashCode();
-    }
-
-    @Override
-    public String toString() {
-      return queryHandle + "/" + userQuery;
-    }
-  }
-
->>>>>>> 6ecd5ddd
   public HiveDriver() throws GrillException {
     this.sessionLock = new ReentrantLock();
     grillToHiveSession = new HashMap<String, SessionHandle>();
@@ -659,18 +606,19 @@
   
   @Override
   public void readExternal(ObjectInput in) throws IOException, ClassNotFoundException {
-    int numPairs = in.readInt();
-    synchronized(handleToContext) {
-      for (int i = 0; i < numPairs; i++) {
-        QueryHandle handle = new QueryHandle((UUID)in.readObject());
-        String resultSetPath = in.readUTF();
-        Path resultPath = new Path(resultSetPath);
+    synchronized(hiveHandles) {
+      int numHiveHnadles = in.readInt();
+      for (int i = 0; i < numHiveHnadles; i++) {
+        QueryHandle qhandle = (QueryHandle)in.readObject();
         OperationHandle opHandle = new OperationHandle((TOperationHandle) in.readObject());
-        QueryContext ctx = (QueryContext) in.readObject();
-        ctx.hiveHandle = opHandle;
-        ctx.resultSetPath = resultPath;
-        ctx.queryHandle = handle;
-        handleToContext.put(ctx.queryHandle, ctx);
+        hiveHandles.put(qhandle, opHandle);
+      }
+      int numSessions = in.readInt();
+      for (int i = 0; i < numSessions; i++) {
+        String grillId = in.readUTF();
+        SessionHandle sHandle = new SessionHandle((TSessionHandle) in.readObject(),
+            TProtocolVersion.HIVE_CLI_SERVICE_PROTOCOL_V6);
+        grillToHiveSession.put(grillId, sHandle);
       }
     }
   }
@@ -679,14 +627,16 @@
   @Override
   public void writeExternal(ObjectOutput out) throws IOException {
     // Write the query handle to hive handle map to output
-    synchronized(handleToContext) {
-      out.writeInt(handleToContext.size());
-      for (QueryContext queryContext : handleToContext.values()) {
-        out.writeObject(queryContext.queryHandle.getHandleId());
-        out.writeUTF(queryContext.resultSetPath.toString());
-        out.writeObject(queryContext.hiveHandle.toTOperationHandle());
-        out.writeObject(queryContext);
-      }
-    }
-  }
-}+    synchronized (hiveHandles) {
+      out.writeInt(hiveHandles.size());
+      for (Map.Entry<QueryHandle, OperationHandle> entry : hiveHandles.entrySet()) {
+        out.writeObject(entry.getKey());
+        out.writeObject(entry.getValue().toTOperationHandle());
+      }
+      out.writeInt(grillToHiveSession.size());
+      for (Map.Entry<String, SessionHandle> entry : grillToHiveSession.entrySet()) {
+        out.writeUTF(entry.getKey());
+        out.writeObject(entry.getValue().toTSessionHandle());
+      }
+    }
+  }}