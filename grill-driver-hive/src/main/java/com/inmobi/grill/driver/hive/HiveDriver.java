package com.inmobi.grill.driver.hive;

import java.io.ByteArrayInputStream;
import java.io.IOException;
import java.io.ObjectInput;
import java.io.ObjectOutput;
import java.util.ArrayList;
import java.util.HashMap;
import java.util.List;
import java.util.Map;
import java.util.concurrent.DelayQueue;
import java.util.concurrent.Delayed;
import java.util.concurrent.TimeUnit;
import java.util.concurrent.atomic.AtomicInteger;
import java.util.concurrent.locks.Lock;
import java.util.concurrent.locks.ReentrantLock;

import org.apache.commons.lang.StringUtils;
import org.apache.hadoop.conf.Configuration;
import org.apache.hadoop.fs.Path;
import org.apache.hadoop.hive.conf.HiveConf;
import org.apache.hadoop.hive.ql.TaskStatus;
import org.apache.hadoop.hive.ql.metadata.HiveException;
import org.apache.hadoop.hive.ql.session.SessionState;
import org.apache.hive.service.cli.CLIServiceClient;
import org.apache.hive.service.cli.HiveSQLException;
import org.apache.hive.service.cli.OperationHandle;
import org.apache.hive.service.cli.OperationState;
import org.apache.hive.service.cli.OperationStatus;
import org.apache.hive.service.cli.SessionHandle;
import org.apache.hive.service.cli.thrift.TProtocolVersion;
import org.apache.hive.service.cli.thrift.TSessionHandle;
import org.apache.hive.service.cli.thrift.TOperationHandle;
import org.apache.log4j.Logger;
import org.codehaus.jackson.map.ObjectMapper;
import org.codehaus.jackson.type.TypeReference;

import com.inmobi.grill.api.GrillException;
import com.inmobi.grill.api.query.QueryHandle;
import com.inmobi.grill.api.query.QueryPrepareHandle;
import com.inmobi.grill.api.query.QueryStatus;
import com.inmobi.grill.api.query.QueryStatus.Status;
import com.inmobi.grill.server.api.GrillConfConstants;
import com.inmobi.grill.server.api.driver.DriverQueryPlan;
import com.inmobi.grill.server.api.driver.GrillDriver;
import com.inmobi.grill.server.api.driver.GrillResultSet;
import com.inmobi.grill.server.api.driver.QueryCompletionListener;
import com.inmobi.grill.server.api.query.PreparedQueryContext;
import com.inmobi.grill.server.api.query.QueryContext;

public class HiveDriver implements GrillDriver {
  public static final Logger LOG = Logger.getLogger(HiveDriver.class);

  public static final String GRILL_HIVE_CONNECTION_CLASS = "grill.hive.connection.class";
  public static final String GRILL_CONNECTION_EXPIRY_DELAY = "grill.hs2.connection.expiry.delay";
  // Default expiry is 10 minutes
  public static final long DEFAULT_EXPIRY_DELAY = 600 * 1000;

  private HiveConf conf;
  private Map<QueryHandle, OperationHandle> hiveHandles =
      new HashMap<QueryHandle, OperationHandle>();
  private final Lock sessionLock;

  private final Map<Long, ExpirableConnection> threadConnections = 
      new HashMap<Long, ExpirableConnection>();
  private final DelayQueue<ExpirableConnection> thriftConnExpiryQueue = 
      new DelayQueue<ExpirableConnection>();
  private final Thread connectionExpiryThread = new Thread(new ConnectionExpiryRunnable());
  
  // assigned only in case of embedded connection
  private ThriftConnection embeddedConnection;
  // Store mapping of Grill session ID to Hive session identifier
  private Map<String, SessionHandle> grillToHiveSession;

  class ConnectionExpiryRunnable implements Runnable {
    @Override
    public void run() {
      try {
        while (true) {
          ExpirableConnection expired = thriftConnExpiryQueue.take();
          expired.setExpired();
          ThriftConnection thConn = expired.getConnection();

          if (thConn != null) {
            try {
              LOG.info("Closed connection:" + expired.getConnId());
              thConn.close();
            } catch (IOException e) {
              LOG.error("Error closing connection", e);
            }
          }
        }
      } catch (InterruptedException intr) {
        LOG.warn("Connection expiry thread interrupted", intr);
        return;
      }
    }
  }

  private static final AtomicInteger connectionCounter = new AtomicInteger();
  static class ExpirableConnection implements Delayed {
    long accessTime;
    private final ThriftConnection conn;
    private final long timeout;
    private volatile boolean expired;
    private final int connId;

    public ExpirableConnection(ThriftConnection conn, HiveConf conf) {
      this.conn = conn;
      this.timeout = 
          conf.getLong(GRILL_CONNECTION_EXPIRY_DELAY, DEFAULT_EXPIRY_DELAY);
      connId = connectionCounter.incrementAndGet();
      accessTime = System.currentTimeMillis();
    }

    private ThriftConnection getConnection() {
      accessTime = System.currentTimeMillis();
      return conn;
    }

    private boolean isExpired() {
      return expired;
    }

    private void setExpired() {
      expired = true;
    }

    private int getConnId() {
      return connId;
    }

    @Override
    public int compareTo(Delayed other) {
      return (int)(this.getDelay(TimeUnit.MILLISECONDS)
          - other.getDelay(TimeUnit.MILLISECONDS));
    }

    @Override
    public long getDelay(TimeUnit unit) {
      long age = System.currentTimeMillis() - accessTime;
      return unit.convert(timeout - age, TimeUnit.MILLISECONDS) ;
    }
  }

  int openConnections() {
    return thriftConnExpiryQueue.size();
  }

  private Class<? extends ThriftConnection> connectionClass;
  private boolean isEmbedded;
  public HiveDriver() throws GrillException {
    this.sessionLock = new ReentrantLock();
    grillToHiveSession = new HashMap<String, SessionHandle>();
    connectionExpiryThread.setDaemon(true);
    connectionExpiryThread.setName("HiveDriver-ConnectionExpiryThread");
    connectionExpiryThread.start();
    LOG.info("Hive driver inited");
  }

  @Override
  public Configuration getConf() {
    return conf;
  }

  @Override
  public void configure(Configuration conf) throws GrillException {
    this.conf = new HiveConf(conf, HiveDriver.class);
    connectionClass = conf.getClass(
        GRILL_HIVE_CONNECTION_CLASS, 
        EmbeddedThriftConnection.class, 
        ThriftConnection.class);
    isEmbedded = (connectionClass.getName().equals(EmbeddedThriftConnection.class.getName()));
  }

  @Override
  public DriverQueryPlan explain(final String query, final Configuration conf)
      throws GrillException {
    HiveConf explainConf = new HiveConf(conf, HiveDriver.class);
    explainConf.setBoolean(GrillConfConstants.GRILL_PERSISTENT_RESULT_SET, false);
    String explainQuery = "EXPLAIN EXTENDED " + query;
    QueryContext explainQueryCtx = new QueryContext(explainQuery, null, explainConf);
    // Get result set of explain
    HiveInMemoryResultSet inMemoryResultSet = (HiveInMemoryResultSet) execute(
        explainQueryCtx);
    List<String> explainOutput = new ArrayList<String>();
    while (inMemoryResultSet.hasNext()) {
      explainOutput.add((String)inMemoryResultSet.next().getValues().get(0));
    }
    LOG.info("Explain: " + query);
    try {
      return new HiveQueryPlan(explainOutput, null,
          new HiveConf(conf, HiveDriver.class));
    } catch (HiveException e) {
      throw new GrillException("Unable to create hive query plan", e);
    }
  }

  @Override
  public DriverQueryPlan explainAndPrepare(PreparedQueryContext pContext)
      throws GrillException {
    DriverQueryPlan plan = explain(pContext.getDriverQuery(), pContext.getConf());
    plan.setPrepareHandle(pContext.getPrepareHandle());
    return plan;
  }

  @Override
  public void prepare(PreparedQueryContext pContext) throws GrillException {
    // NO OP
  }

  @Override
  public void closePreparedQuery(QueryPrepareHandle handle)
      throws GrillException {
    // NO OP

  }

  public GrillResultSet execute(QueryContext ctx) throws GrillException {
    try {
      addPersistentPath(ctx);
      ctx.getConf().set("mapred.job.name", ctx.getQueryHandle().toString());
      OperationHandle op = getClient().executeStatement(getSession(ctx), ctx.getDriverQuery(),
          ctx.getConf().getValByRegex(".*"));
      LOG.info("The hive operation handle: " + op);
      ctx.setDriverOpHandle(op.toString());
      hiveHandles.put(ctx.getQueryHandle(), op);
      OperationStatus status = getClient().getOperationStatus(op);

      if (status.getState() == OperationState.ERROR) {
        throw new GrillException("Unknown error while running query " + ctx.getUserQuery());
      }
      return createResultSet(ctx);
    } catch (IOException e) {
      throw new GrillException("Error adding persistent path" , e);
    } catch (HiveSQLException hiveErr) {
      throw new GrillException("Error executing query" , hiveErr);
    }
  }

  @Override
  public void executeAsync(QueryContext ctx)
      throws GrillException {
    try {
      addPersistentPath(ctx);
      ctx.getConf().set("mapred.job.name", ctx.getQueryHandle().toString());
      OperationHandle op = getClient().executeStatementAsync(getSession(ctx),
          ctx.getDriverQuery(), 
          ctx.getConf().getValByRegex(".*"));
      LOG.info("QueryHandle: " + ctx.getQueryHandle() + " HiveHandle:" + op);
      hiveHandles.put(ctx.getQueryHandle(), op);
    } catch (IOException e) {
      throw new GrillException("Error adding persistent path" , e);
    } catch (HiveSQLException e) {
      throw new GrillException("Error executing async query", e);
    }
  }

  @Override
  public QueryStatus getStatus(QueryHandle handle)  throws GrillException {
    LOG.debug("GetStatus: " + handle);
    OperationHandle hiveHandle = getHiveHandle(handle);
    ByteArrayInputStream in = null;
    boolean hasResult = false;
    try {
      // Get operation status from hive server
      LOG.debug("GetStatus hiveHandle: " + hiveHandle);
      OperationStatus opStatus = getClient().getOperationStatus(hiveHandle);
      LOG.debug("GetStatus on hiveHandle: " + hiveHandle + " returned state:" + opStatus);
      QueryStatus.Status stat = null;
      String statusMessage;

      switch (opStatus.getState()) {
      case CANCELED:
        stat = Status.CANCELED;
        statusMessage = "Query has been cancelled!";
        break;
      case CLOSED:
        stat = Status.CLOSED;
        statusMessage = "Query has been closed!";
        break;
      case ERROR:
        stat = Status.FAILED;
        statusMessage = "Query failed with errorCode:" +
            opStatus.getOperationException().getErrorCode() +
            " with errorMessage: " + opStatus.getOperationException().getMessage();
        break;
      case FINISHED:
        statusMessage = "Query is successful!"; 
        stat = Status.SUCCESSFUL;
        hasResult = true;
        break;
      case INITIALIZED:
        statusMessage = "Query is initiazed in HiveServer!";
        stat = Status.RUNNING;
        break;
      case RUNNING:
        statusMessage = "Query is running in HiveServer!";
        stat = Status.RUNNING;
        break;
      case PENDING:
        stat = Status.LAUNCHED;
        statusMessage = "Query is pending in HiveServer";
        break;
      case UNKNOWN:
        throw new GrillException("Query is in unknown state at HiveServer");
      default :
        statusMessage = "";
        break;
      }

      float progress = 0f;
      String jsonTaskStatus = opStatus.getTaskStatus();
      String errorMsg = null;
      if (StringUtils.isNotBlank(jsonTaskStatus)) {
        ObjectMapper mapper = new ObjectMapper();
        in = new ByteArrayInputStream(jsonTaskStatus.getBytes("UTF-8"));
        List<TaskStatus> taskStatuses = 
            mapper.readValue(in, new TypeReference<List<TaskStatus>>() {});
        int completedTasks = 0;
        StringBuilder errorMessage = new StringBuilder();
        for (TaskStatus taskStat : taskStatuses) {
          String state = taskStat.getTaskState();
          if ("FINISHED_STATE".equalsIgnoreCase(state)) {
            completedTasks++;
          }
          if ("FAILED_STATE".equalsIgnoreCase(state)) {
            appendTaskIds(errorMessage, taskStat);
            errorMessage.append(" has failed! ");
          }
        }
        progress = taskStatuses.size() == 0 ? 0 : (float)completedTasks/taskStatuses.size();
        errorMsg = errorMessage.toString();
      } else {
        LOG.warn("Empty task statuses");
      }
      String error = null;
      if (StringUtils.isNotBlank(errorMsg)) {
        error = errorMsg;
      } else if (stat.equals(Status.FAILED)) {
        error = statusMessage;
      }
      return new QueryStatus(progress, stat, statusMessage, hasResult, jsonTaskStatus, error);
    } catch (Exception e) {
      LOG.error("Error getting query status", e);
      throw new GrillException("Error getting query status", e);
    } finally {
      if (in != null) {
        try {
          in.close();
        } catch (IOException e) {
          e.printStackTrace();
        }
      }
    }
  }

  private void appendTaskIds(StringBuilder message, TaskStatus taskStat) {
    message.append(taskStat.getTaskId()).append("(");
    message.append(taskStat.getType()).append("):");
    if (taskStat.getExternalHandle() != null) {
      message.append(taskStat.getExternalHandle()).append(":");
    }    
  }

  @Override
  public GrillResultSet fetchResultSet(QueryContext ctx)  throws GrillException {
    LOG.info("FetchResultSet: " + ctx.getQueryHandle());
    // This should be applicable only for a async query
    return createResultSet(ctx);
  }

  @Override
  public void closeResultSet(QueryHandle handle) throws GrillException {
    // NO OP ?
  }

  @Override
  public void closeQuery(QueryHandle handle) throws GrillException {
    LOG.info("CloseQuery: " + handle);
    OperationHandle opHandle = hiveHandles.remove(handle);
    if (opHandle != null) {
      LOG.info("CloseQuery: " + opHandle);
      try {
        getClient().closeOperation(opHandle);
      } catch (HiveSQLException e) {
        throw new GrillException("Unable to close query", e);
      }
    }
  }

  @Override
  public boolean cancelQuery(QueryHandle handle)  throws GrillException {
    LOG.info("CancelQuery: " + handle);
    OperationHandle hiveHandle = getHiveHandle(handle);
    try {
      LOG.info("CancelQuery hiveHandle: " + hiveHandle);
      getClient().cancelOperation(hiveHandle);
      return true;
    } catch (HiveSQLException e) {
      throw new GrillException();
    }
  }

  @Override
  public void close() {
    LOG.info("CloseDriver");
    // Close this driver and release all resources
    for (QueryHandle query : new ArrayList<QueryHandle>(hiveHandles.keySet())) {
      try {
        closeQuery(query);
      } catch (GrillException exc) {
        LOG.warn("Could not close query: " +  query, exc);
      }
    }

    sessionLock.lock();
    try {
      for (String grillSession : grillToHiveSession.keySet()) {
        try {
          getClient().closeSession(grillToHiveSession.get(grillSession));
        } catch (Exception e) {
          LOG.warn("Error closing session for grill session: " + grillSession + ", hive session: "
              + grillToHiveSession.get(grillSession), e);
        }
      }
      grillToHiveSession.clear();
    } finally {
      sessionLock.unlock();
    }
  }

  protected CLIServiceClient getClient() throws GrillException {
    if (isEmbedded) {
      if (embeddedConnection == null) {
        try {
          embeddedConnection = connectionClass.newInstance();
        } catch (Exception e) {
          throw new GrillException(e);
        }
        LOG.info("New thrift connection " + connectionClass);
      }
      return embeddedConnection.getClient(conf);
    } else {
    ExpirableConnection connection = threadConnections.get(Thread.currentThread().getId());
    if (connection == null || connection.isExpired()) {
      try {
        ThriftConnection tconn = connectionClass.newInstance();
        connection = new ExpirableConnection(tconn, conf);
        thriftConnExpiryQueue.offer(connection);
        threadConnections.put(Thread.currentThread().getId(), connection);
        LOG.info("New thrift connection " + connectionClass + " for thread:"
        + Thread.currentThread().getId() + " connection ID=" + connection.getConnId());
      } catch (Exception e) {
        throw new GrillException(e);
      }
    } else {
      synchronized(thriftConnExpiryQueue) {
        thriftConnExpiryQueue.remove(connection);
        thriftConnExpiryQueue.offer(connection);
      }
    }

    return connection.getConnection().getClient(conf);
    }
  }

  private GrillResultSet createResultSet(QueryContext context)
      throws GrillException {
    LOG.info("Creating result set for hiveHandle:" + hiveHandles.get(context.getQueryHandle()));
    if (context.isPersistent()) {
      return new HivePersistentResultSet(new Path(context.getResultSetPath()),
          hiveHandles.get(context.getQueryHandle()), getClient(), context.getQueryHandle());
    } else {
      return new HiveInMemoryResultSet(
          hiveHandles.get(context.getQueryHandle()), getClient());
    }
  }

  void addPersistentPath(QueryContext context) throws IOException {
    String hiveQuery;
    if (context.isPersistent() &&
        context.getConf().getBoolean(GrillConfConstants.GRILL_ADD_INSERT_OVEWRITE, true)) {
      // store persistent data into user specified location
      // If absent, take default home directory
      String resultSetParentDir = context.getResultSetPersistentPath();
      StringBuilder builder;
      Path resultSetPath;
      if (StringUtils.isNotBlank(resultSetParentDir)) {
        resultSetPath = new Path(resultSetParentDir, context.getQueryHandle().toString());
        // create query
        builder = new StringBuilder("INSERT OVERWRITE DIRECTORY ");
      } else {
        // Write to /tmp/grillreports
        resultSetPath = new
            Path(GrillConfConstants.GRILL_RESULT_SET_PARENT_DIR_DEFAULT, context.getQueryHandle().toString());
        builder = new StringBuilder("INSERT OVERWRITE LOCAL DIRECTORY ");
      }
      context.setResultSetPath(resultSetPath.makeQualified(
          resultSetPath.getFileSystem(context.getConf())).toString());
      builder.append('"').append(resultSetPath).append("\" ");
      String outputDirFormat = context.getConf().get(GrillConfConstants.GRILL_OUTPUT_DIRECTORY_FORMAT);
      if (outputDirFormat != null) {
        builder.append(outputDirFormat);
      }
      builder.append(' ').append(context.getDriverQuery()).append(' ');
      hiveQuery =  builder.toString();
    } else {
      hiveQuery = context.getDriverQuery();
    }
    LOG.info("Hive driver query:" + hiveQuery);
    context.setDriverQuery(hiveQuery);
  }

  private SessionHandle getSession(QueryContext ctx) throws GrillException {
    sessionLock.lock();
    try {
      String grillSession = null;
      if (SessionState.get() != null) {
        grillSession = SessionState.get().getSessionId();
      }
      SessionHandle userSession;
      if (!grillToHiveSession.containsKey(grillSession)) {
        try {
          userSession = getClient().openSession(ctx.getSubmittedUser(), "");
          grillToHiveSession.put(grillSession, userSession);
          LOG.info("New session for user: " + ctx.getSubmittedUser() + " grill session: " +
              grillSession + " session handle: " + userSession.getHandleIdentifier());
        } catch (Exception e) {
          throw new GrillException(e);
        }
      } else {
        userSession = grillToHiveSession.get(grillSession);
      }
      return userSession;
    } finally {
      sessionLock.unlock();
    }
  }

  private OperationHandle getHiveHandle(QueryHandle handle) throws GrillException {
    OperationHandle opHandle = hiveHandles.get(handle);
    if (opHandle == null) {
      throw new GrillException("Query not found " + handle); 
    }
    return opHandle;
  }

  private class QueryCompletionNotifier implements Runnable {
    long pollInterval;
    OperationHandle hiveHandle;
    long timeoutMillis;
    QueryCompletionListener listener;
    QueryHandle handle;

    QueryCompletionNotifier(QueryHandle handle, long timeoutMillis,
        QueryCompletionListener listener) throws GrillException {
      hiveHandle = getHiveHandle(handle);
      this.timeoutMillis = timeoutMillis;
      this.listener = listener;
      this.pollInterval = timeoutMillis/10;
    }

    @Override
    public void run() {
      // till query is complete or timeout has reached
      long timeSpent = 0;
      String error = null;
      try {
        while (timeSpent <= timeoutMillis) { 
          if (isFinished(hiveHandle)) {
            listener.onCompletion(handle);
            return;
          }
          Thread.sleep(pollInterval);
          timeSpent += pollInterval;
        }
        error = "timedout";
      } catch (Exception e) {
        LOG.warn("Error while polling for status", e);
        error = "error polling";
      }
      listener.onError(handle, error);
    }

    private boolean isFinished(OperationHandle hiveHandle) throws GrillException {
      OperationState state;
      try {
        state = getClient().getOperationStatus(hiveHandle).getState();
      } catch (HiveSQLException e) {
        throw new GrillException("Could not get Status", e);
      }
      if (state.equals(OperationState.FINISHED) ||
          state.equals(OperationState.CANCELED) ||
          state.equals(OperationState.ERROR) ||
          state.equals(OperationState.CLOSED)) {
        return true;
      }
      return false;
    }
  }

  @Override
  public void registerForCompletionNotification(QueryHandle handle,
      long timeoutMillis, QueryCompletionListener listener)
          throws GrillException {
    Thread th = new Thread(new QueryCompletionNotifier(handle, timeoutMillis, listener));
    th.start();
  }
  
  @Override
  public void readExternal(ObjectInput in) throws IOException, ClassNotFoundException {
<<<<<<< HEAD
    int numPairs = in.readInt();
    synchronized(handleToContext) {
      for (int i = 0; i < numPairs; i++) {
        QueryHandle handle = new QueryHandle((UUID)in.readObject());
        String resultSetPath = in.readUTF();
        Path resultPath = new Path(resultSetPath);
        OperationHandle opHandle = new OperationHandle((TOperationHandle) in.readObject());
        QueryContext ctx = (QueryContext) in.readObject();
        ctx.hiveHandle = opHandle;
        ctx.resultSetPath = resultPath;
        ctx.queryHandle = handle;
        handleToContext.put(ctx.queryHandle, ctx);
      }
    }
  }


  @Override
  public void writeExternal(ObjectOutput out) throws IOException {
    // Write the query handle to hive handle map to output
    synchronized(handleToContext) {
      out.writeInt(handleToContext.size());
      for (QueryContext queryContext : handleToContext.values()) {
        out.writeObject(queryContext.queryHandle.getHandleId());
        out.writeUTF(queryContext.resultSetPath.toString());
        out.writeObject(queryContext.hiveHandle.toTOperationHandle());
        out.writeObject(queryContext);
      }
    }
  }
}
=======
    synchronized(hiveHandles) {
      int numHiveHnadles = in.readInt();
      for (int i = 0; i < numHiveHnadles; i++) {
        QueryHandle qhandle = (QueryHandle)in.readObject();
        OperationHandle opHandle = new OperationHandle((TOperationHandle) in.readObject());
        hiveHandles.put(qhandle, opHandle);
      }
      int numSessions = in.readInt();
      for (int i = 0; i < numSessions; i++) {
        String grillId = in.readUTF();
        SessionHandle sHandle = new SessionHandle((TSessionHandle) in.readObject(),
            TProtocolVersion.HIVE_CLI_SERVICE_PROTOCOL_V6);
        grillToHiveSession.put(grillId, sHandle);
      }
    }
  }

  @Override
  public void writeExternal(ObjectOutput out) throws IOException {
    // Write the query handle to hive handle map to output
    synchronized (hiveHandles) {
      out.writeInt(hiveHandles.size());
      for (Map.Entry<QueryHandle, OperationHandle> entry : hiveHandles.entrySet()) {
        out.writeObject(entry.getKey());
        out.writeObject(entry.getValue().toTOperationHandle());
      }
      out.writeInt(grillToHiveSession.size());
      for (Map.Entry<String, SessionHandle> entry : grillToHiveSession.entrySet()) {
        out.writeUTF(entry.getKey());
        out.writeObject(entry.getValue().toTSessionHandle());
      }
    }
  }}
>>>>>>> 8f9f6765
<|MERGE_RESOLUTION|>--- conflicted
+++ resolved
@@ -610,39 +610,6 @@
   
   @Override
   public void readExternal(ObjectInput in) throws IOException, ClassNotFoundException {
-<<<<<<< HEAD
-    int numPairs = in.readInt();
-    synchronized(handleToContext) {
-      for (int i = 0; i < numPairs; i++) {
-        QueryHandle handle = new QueryHandle((UUID)in.readObject());
-        String resultSetPath = in.readUTF();
-        Path resultPath = new Path(resultSetPath);
-        OperationHandle opHandle = new OperationHandle((TOperationHandle) in.readObject());
-        QueryContext ctx = (QueryContext) in.readObject();
-        ctx.hiveHandle = opHandle;
-        ctx.resultSetPath = resultPath;
-        ctx.queryHandle = handle;
-        handleToContext.put(ctx.queryHandle, ctx);
-      }
-    }
-  }
-
-
-  @Override
-  public void writeExternal(ObjectOutput out) throws IOException {
-    // Write the query handle to hive handle map to output
-    synchronized(handleToContext) {
-      out.writeInt(handleToContext.size());
-      for (QueryContext queryContext : handleToContext.values()) {
-        out.writeObject(queryContext.queryHandle.getHandleId());
-        out.writeUTF(queryContext.resultSetPath.toString());
-        out.writeObject(queryContext.hiveHandle.toTOperationHandle());
-        out.writeObject(queryContext);
-      }
-    }
-  }
-}
-=======
     synchronized(hiveHandles) {
       int numHiveHnadles = in.readInt();
       for (int i = 0; i < numHiveHnadles; i++) {
@@ -675,5 +642,4 @@
         out.writeObject(entry.getValue().toTSessionHandle());
       }
     }
-  }}
->>>>>>> 8f9f6765
+  }}