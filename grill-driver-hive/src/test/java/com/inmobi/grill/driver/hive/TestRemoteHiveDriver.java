package com.inmobi.grill.driver.hive;


import static org.testng.Assert.assertEquals;

import java.io.ByteArrayInputStream;
import java.io.ByteArrayOutputStream;
import java.io.ObjectInputStream;
import java.io.ObjectOutputStream;
import java.util.ArrayList;
import java.util.List;
import java.util.concurrent.atomic.AtomicInteger;

import org.apache.commons.logging.Log;
import org.apache.commons.logging.LogFactory;
import org.apache.hadoop.hive.conf.HiveConf;
import org.apache.hadoop.hive.metastore.api.Database;
import org.apache.hadoop.hive.ql.metadata.Hive;
import org.apache.hadoop.hive.ql.session.SessionState;
import org.apache.hive.service.server.HiveServer2;
import org.testng.Assert;
import org.testng.annotations.AfterClass;
import org.testng.annotations.AfterMethod;
import org.testng.annotations.BeforeClass;
import org.testng.annotations.BeforeMethod;
import org.testng.annotations.Test;

import com.inmobi.grill.api.GrillException;
import com.inmobi.grill.api.query.QueryHandle;
import com.inmobi.grill.api.query.QueryStatus;
import com.inmobi.grill.server.api.GrillConfConstants;
import com.inmobi.grill.server.api.query.QueryContext;

public class TestRemoteHiveDriver extends TestHiveDriver {
  public static final Log LOG = LogFactory.getLog(TestRemoteHiveDriver.class);
  static final String HS2_HOST = "localhost";
  static final int  HS2_PORT = 12345;
  static HiveServer2 server;
  private static HiveConf remoteConf = new HiveConf();

  @BeforeClass
  public static void setupTest() throws Exception {
    createHS2Service();

    SessionState.start(remoteConf);
    Hive client = Hive.get(remoteConf);
    Database database = new Database();
    database.setName(TestRemoteHiveDriver.class.getSimpleName());
    client.createDatabase(database, true);
    SessionState.get().setCurrentDatabase(TestRemoteHiveDriver.class.getSimpleName());
  }

  public static void createHS2Service() throws Exception {
    remoteConf.setClass(HiveDriver.GRILL_HIVE_CONNECTION_CLASS, RemoteThriftConnection.class,
        ThriftConnection.class);
    remoteConf.set("hive.lock.manager", "org.apache.hadoop.hive.ql.lockmgr.EmbeddedLockManager");
    remoteConf.setVar(HiveConf.ConfVars.HIVE_SERVER2_THRIFT_BIND_HOST, HS2_HOST);
    remoteConf.setIntVar(HiveConf.ConfVars.HIVE_SERVER2_THRIFT_PORT, HS2_PORT);
    remoteConf.setIntVar(HiveConf.ConfVars.HIVE_SERVER2_THRIFT_CLIENT_CONNECTION_RETRY_LIMIT, 3);
    remoteConf.setIntVar(HiveConf.ConfVars.HIVE_SERVER2_THRIFT_CLIENT_RETRY_LIMIT, 3);
    remoteConf.setIntVar(HiveConf.ConfVars.SERVER_READ_SOCKET_TIMEOUT, 60000);
    remoteConf.setLong(HiveDriver.GRILL_CONNECTION_EXPIRY_DELAY, 10000);
    server = new HiveServer2();
    server.init(remoteConf);
    server.start();
    // TODO figure out a better way to wait for thrift service to start
    Thread.sleep(7000);
  }

  @AfterClass
  public static void cleanupTest() throws Exception  {
    stopHS2Service();
    Hive.get(remoteConf).dropDatabase(TestRemoteHiveDriver.class.getSimpleName(), true, true, true);
  }

  public static void stopHS2Service() throws Exception  {
    try {
      server.stop();
    } catch (Exception e) {
      e.printStackTrace();
    }
  }

  @BeforeMethod
  @Override
  public void beforeTest() throws Exception {
    conf = new HiveConf(remoteConf);
    // Check if hadoop property set
    System.out.println("###HADOOP_PATH " + System.getProperty("hadoop.bin.path"));
    Assert.assertNotNull(System.getProperty("hadoop.bin.path"));
    driver = new HiveDriver();
    driver.configure(conf);
    conf.setBoolean(GrillConfConstants.GRILL_ADD_INSERT_OVEWRITE, false);
    conf.setBoolean(GrillConfConstants.GRILL_PERSISTENT_RESULT_SET, false);
    driver.execute(new QueryContext("USE " + TestRemoteHiveDriver.class.getSimpleName(), null, conf));
    conf.setBoolean(GrillConfConstants.GRILL_ADD_INSERT_OVEWRITE, true);
    conf.setBoolean(GrillConfConstants.GRILL_PERSISTENT_RESULT_SET, true);
  }

  @AfterMethod
  @Override
  public void afterTest() throws Exception {
    driver.close();
  }

  @Test
  public void testMultiThreadClient() throws Exception {
    LOG.info("@@ Starting multi thread test");
    // Launch two threads
    createTestTable("test_multithreads");
    HiveConf thConf = new HiveConf(conf, TestRemoteHiveDriver.class);
    thConf.setLong(HiveDriver.GRILL_CONNECTION_EXPIRY_DELAY, 10000);
    final HiveDriver thrDriver = new HiveDriver();
    thrDriver.configure(thConf);
    QueryContext ctx = new QueryContext("USE " + TestRemoteHiveDriver.class.getSimpleName(), null, conf);
    driver.execute(ctx);

    // Launch a select query
    final int QUERIES = 5;
    int launchedQueries = 0;
    final int THREADS = 5;
    final long POLL_DELAY = 500;
    List<Thread> thrs = new ArrayList<Thread>();
    final AtomicInteger errCount = new AtomicInteger();

    for (int q = 0; q < QUERIES; q++) {
      try {
        ctx = new QueryContext("SELECT * FROM test_multithreads", null, conf);
        driver.executeAsync(ctx);
      } catch (GrillException e) {
        errCount.incrementAndGet();
        LOG.info(q + " executeAsync error: " + e.getCause());
        continue;
      }
      LOG.info("@@ Launched query: " + q + " " + ctx.getQueryHandle());
      launchedQueries++;
      // Launch many threads to poll for status
      final QueryHandle handle = ctx.getQueryHandle();

      for (int i = 0; i < THREADS; i++) {
        int thid = q * THREADS + i;
        Thread th = new Thread(new Runnable() {
          @Override
          public void run() {
            for (int i = 0; i < 1000; i++) {
              try {
                QueryStatus status = thrDriver.getStatus(handle);
                if (status.getStatus() == QueryStatus.Status.CANCELED
                    || status.getStatus() == QueryStatus.Status.CLOSED
                    || status.getStatus() == QueryStatus.Status.SUCCESSFUL
                    || status.getStatus() == QueryStatus.Status.FAILED) {
                  LOG.info("@@ " + handle.getHandleId() + " >> " + status.getStatus());
                  break;
                }

                Thread.sleep(POLL_DELAY);
              } catch (GrillException e) {
                LOG.error("Got Exception", e.getCause());
                break;
              } catch (InterruptedException e) {
                e.printStackTrace();
                break;
              }
            }
          }
        });
        thrs.add(th);
        th.setName("Poller#" + (thid));
        th.start();
      }
    }

    for (Thread th : thrs) {
      try {
        th.join(10000);
      } catch (InterruptedException e) {
        LOG.warn("Not ended yet: " + th.getName());
      }
    }
    LOG.info("@@ Completed all pollers. Total thrift errors: " + errCount.get());
    assertEquals(launchedQueries, QUERIES);
    assertEquals(thrs.size(), QUERIES * THREADS);
    assertEquals(errCount.get(), 0);
  }
  
  @Test
  public void testHiveDriverPersistence() throws Exception {
    System.out.println("@@@@ start_persistence_test");
    HiveConf driverConf = new HiveConf(remoteConf, TestRemoteHiveDriver.class);
    driverConf.setLong(HiveDriver.GRILL_CONNECTION_EXPIRY_DELAY, 10000);
    
    final HiveDriver oldDriver = new HiveDriver();
    oldDriver.configure(driverConf);
    
<<<<<<< HEAD
    driverConf.setBoolean(HiveDriver.GRILL_ADD_INSERT_OVEWRITE, false);
    driverConf.setBoolean(HiveDriver.GRILL_PERSISTENT_RESULT_SET, false);
    oldDriver.execute("USE " + TestRemoteHiveDriver.class.getSimpleName(), driverConf);
=======
    driverConf.setBoolean(GrillConfConstants.GRILL_ADD_INSERT_OVEWRITE, false);
    driverConf.setBoolean(GrillConfConstants.GRILL_PERSISTENT_RESULT_SET, false);
    QueryContext ctx = new QueryContext("USE " + TestRemoteHiveDriver.class.getSimpleName(), null, driverConf);
    oldDriver.execute(ctx);
>>>>>>> 8f9f6765
    
    String tableName = "test_hive_driver_persistence";

    // Create some ops with a driver
<<<<<<< HEAD
    String createTable = "CREATE TABLE IF NOT EXISTS " + tableName  +"(ID STRING)";
    oldDriver.execute(createTable, driverConf);
    
    // Load some data into the table
    String dataLoad = "LOAD DATA LOCAL INPATH '"+ TEST_DATA_FILE +"' OVERWRITE INTO TABLE " + tableName;
    oldDriver.execute(dataLoad, driverConf);
    
    driverConf.setBoolean(HiveDriver.GRILL_ADD_INSERT_OVEWRITE, true);
    driverConf.setBoolean(HiveDriver.GRILL_PERSISTENT_RESULT_SET, true);
    // Fire two queries
    QueryHandle query1 = oldDriver.executeAsync("SELECT * FROM " + tableName, driverConf);
    
    QueryHandle query2 = oldDriver.executeAsync("SELECT ID FROM " + tableName, driverConf);
=======
    String createTable = "CREATE TABLE IF NOT EXISTS " + tableName +"(ID STRING)";
    ctx = new QueryContext(createTable, null, driverConf);
    oldDriver.execute(ctx);
    
    // Load some data into the table
    String dataLoad = "LOAD DATA LOCAL INPATH '"+ TEST_DATA_FILE +"' OVERWRITE INTO TABLE " + tableName;
    ctx = new QueryContext(dataLoad, null, driverConf);
    oldDriver.execute(ctx);
    
    driverConf.setBoolean(GrillConfConstants.GRILL_ADD_INSERT_OVEWRITE, true);
    driverConf.setBoolean(GrillConfConstants.GRILL_PERSISTENT_RESULT_SET, true);
    // Fire two queries
    QueryContext ctx1 = new QueryContext("SELECT * FROM " + tableName, null, driverConf);
    oldDriver.executeAsync(ctx1);
    QueryContext ctx2 = new QueryContext("SELECT ID FROM " + tableName, null, driverConf);
    oldDriver.executeAsync(ctx2);
>>>>>>> 8f9f6765
    
    // Write driver to stream
    ByteArrayOutputStream driverBytes = new ByteArrayOutputStream();
    try {
      oldDriver.writeExternal(new ObjectOutputStream(driverBytes));
    } finally {
      driverBytes.close();
    }
    
    // Create another driver from the stream
    ByteArrayInputStream driverInput = new ByteArrayInputStream(driverBytes.toByteArray());
    HiveDriver newDriver = new HiveDriver();
    newDriver.readExternal(new ObjectInputStream(driverInput));
    newDriver.configure(driverConf);
    driverInput.close();
    
    // Check status from the new driver, should get all statuses back.
    while (true) {
<<<<<<< HEAD
      QueryStatus stat1 = newDriver.getStatus(query1);
      assertNotNull(stat1);
      System.out.println("@@ stat1 " + query1 + " > " + stat1.getStatus());
      QueryStatus stat2 = newDriver.getStatus(query2);
      assertNotNull(stat2);
      System.out.println("@@ stat2 " + query2 + " > " + stat2.getStatus());
      
      if (isFinished(stat1) && isFinished(stat2)) {
=======
      QueryStatus stat1 = newDriver.getStatus(ctx1.getQueryHandle());
      Assert.assertNotNull(stat1);
      QueryStatus stat2 = newDriver.getStatus(ctx2.getQueryHandle());
      Assert.assertNotNull(stat2);
      
      if (stat1.isFinished() && stat2.isFinished()) {
>>>>>>> 8f9f6765
        break;
      } else {
        Thread.sleep(1000);
      }
    }
  }
<<<<<<< HEAD
  
  private boolean isFinished(QueryStatus stat) {
    QueryStatus.Status s = stat.getStatus();
    return s == Status.CANCELED || s == Status.FAILED || s == Status.CLOSED || s == Status.SUCCESSFUL;
  }
=======
>>>>>>> 8f9f6765
}<|MERGE_RESOLUTION|>--- conflicted
+++ resolved
@@ -192,35 +192,14 @@
     final HiveDriver oldDriver = new HiveDriver();
     oldDriver.configure(driverConf);
     
-<<<<<<< HEAD
-    driverConf.setBoolean(HiveDriver.GRILL_ADD_INSERT_OVEWRITE, false);
-    driverConf.setBoolean(HiveDriver.GRILL_PERSISTENT_RESULT_SET, false);
-    oldDriver.execute("USE " + TestRemoteHiveDriver.class.getSimpleName(), driverConf);
-=======
     driverConf.setBoolean(GrillConfConstants.GRILL_ADD_INSERT_OVEWRITE, false);
     driverConf.setBoolean(GrillConfConstants.GRILL_PERSISTENT_RESULT_SET, false);
     QueryContext ctx = new QueryContext("USE " + TestRemoteHiveDriver.class.getSimpleName(), null, driverConf);
     oldDriver.execute(ctx);
->>>>>>> 8f9f6765
     
     String tableName = "test_hive_driver_persistence";
 
     // Create some ops with a driver
-<<<<<<< HEAD
-    String createTable = "CREATE TABLE IF NOT EXISTS " + tableName  +"(ID STRING)";
-    oldDriver.execute(createTable, driverConf);
-    
-    // Load some data into the table
-    String dataLoad = "LOAD DATA LOCAL INPATH '"+ TEST_DATA_FILE +"' OVERWRITE INTO TABLE " + tableName;
-    oldDriver.execute(dataLoad, driverConf);
-    
-    driverConf.setBoolean(HiveDriver.GRILL_ADD_INSERT_OVEWRITE, true);
-    driverConf.setBoolean(HiveDriver.GRILL_PERSISTENT_RESULT_SET, true);
-    // Fire two queries
-    QueryHandle query1 = oldDriver.executeAsync("SELECT * FROM " + tableName, driverConf);
-    
-    QueryHandle query2 = oldDriver.executeAsync("SELECT ID FROM " + tableName, driverConf);
-=======
     String createTable = "CREATE TABLE IF NOT EXISTS " + tableName +"(ID STRING)";
     ctx = new QueryContext(createTable, null, driverConf);
     oldDriver.execute(ctx);
@@ -237,7 +216,6 @@
     oldDriver.executeAsync(ctx1);
     QueryContext ctx2 = new QueryContext("SELECT ID FROM " + tableName, null, driverConf);
     oldDriver.executeAsync(ctx2);
->>>>>>> 8f9f6765
     
     // Write driver to stream
     ByteArrayOutputStream driverBytes = new ByteArrayOutputStream();
@@ -256,35 +234,16 @@
     
     // Check status from the new driver, should get all statuses back.
     while (true) {
-<<<<<<< HEAD
-      QueryStatus stat1 = newDriver.getStatus(query1);
-      assertNotNull(stat1);
-      System.out.println("@@ stat1 " + query1 + " > " + stat1.getStatus());
-      QueryStatus stat2 = newDriver.getStatus(query2);
-      assertNotNull(stat2);
-      System.out.println("@@ stat2 " + query2 + " > " + stat2.getStatus());
-      
-      if (isFinished(stat1) && isFinished(stat2)) {
-=======
       QueryStatus stat1 = newDriver.getStatus(ctx1.getQueryHandle());
       Assert.assertNotNull(stat1);
       QueryStatus stat2 = newDriver.getStatus(ctx2.getQueryHandle());
       Assert.assertNotNull(stat2);
       
       if (stat1.isFinished() && stat2.isFinished()) {
->>>>>>> 8f9f6765
         break;
       } else {
         Thread.sleep(1000);
       }
     }
   }
-<<<<<<< HEAD
-  
-  private boolean isFinished(QueryStatus stat) {
-    QueryStatus.Status s = stat.getStatus();
-    return s == Status.CANCELED || s == Status.FAILED || s == Status.CLOSED || s == Status.SUCCESSFUL;
-  }
-=======
->>>>>>> 8f9f6765
 }