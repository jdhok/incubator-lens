--- conflicted
+++ resolved
@@ -84,10 +84,6 @@
       <dependency>
           <groupId>com.inmobi.dw.yoda</groupId>
           <artifactId>fpjamr</artifactId>
-<<<<<<< HEAD
-          <version>${yoda.version}</version>
-=======
->>>>>>> 502f7ea7
           <classifier>without-dependency</classifier>
       </dependency>
     <dependency>
