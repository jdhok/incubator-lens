--- conflicted
+++ resolved
@@ -6,19 +6,13 @@
     <project.build.sourceEncoding>UTF-8</project.build.sourceEncoding>
     <powermock.version>1.4.12</powermock.version>
     <!-- <hive.version>0.9.0-cdh3u4c-SNAPSHOT</hive.version> -->
-<<<<<<< HEAD
     <hive.version>0.13.0-SNAPSHOT</hive.version>
     <hadoop.version>0.20.2-cdh3u5</hadoop.version>
     <jetty.version>6.1.26</jetty.version>
     <jersey.version>2.3.1</jersey.version>
     <grizzly.version>2.3.6</grizzly.version>
     <servlet3.version>3.0.1</servlet3.version>
-    <yoda.version>0.6.74</yoda.version>
-=======
-    <hive.version>0.12.3-SNAPSHOT</hive.version>
-    <hadoop.version>0.20.2-cdh3u5</hadoop.version>
     <yoda.version>0.6.77-SNAPSHOT</yoda.version>
->>>>>>> 4baaed6b
   </properties>
 
   <groupId>com.inmobi.grill</groupId>
