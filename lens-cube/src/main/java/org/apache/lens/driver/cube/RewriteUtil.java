/**
 * Licensed to the Apache Software Foundation (ASF) under one
 * or more contributor license agreements.  See the NOTICE file
 * distributed with this work for additional information
 * regarding copyright ownership.  The ASF licenses this file
 * to you under the Apache License, Version 2.0 (the
 * "License"); you may not use this file except in compliance
 * with the License.  You may obtain a copy of the License at
 *
 *   http://www.apache.org/licenses/LICENSE-2.0
 *
 * Unless required by applicable law or agreed to in writing,
 * software distributed under the License is distributed on an
 * "AS IS" BASIS, WITHOUT WARRANTIES OR CONDITIONS OF ANY
 * KIND, either express or implied.  See the License for the
 * specific language governing permissions and limitations
 * under the License.
 */
package org.apache.lens.driver.cube;

import java.util.*;
import java.util.regex.Matcher;
import java.util.regex.Pattern;

import org.apache.lens.api.LensException;
import org.apache.lens.cube.parse.CubeQueryContext;
import org.apache.lens.cube.parse.CubeQueryRewriter;
import org.apache.lens.cube.parse.HQLParser;
import org.apache.lens.server.api.driver.LensDriver;
import org.apache.lens.server.api.metrics.MethodMetricsContext;
import org.apache.lens.server.api.metrics.MethodMetricsFactory;
import org.apache.lens.server.api.query.AbstractQueryContext;

import org.apache.hadoop.conf.Configuration;
import org.apache.hadoop.hive.conf.HiveConf;
import org.apache.hadoop.hive.ql.parse.ASTNode;
import org.apache.hadoop.hive.ql.parse.HiveParser;
import org.apache.hadoop.hive.ql.parse.ParseException;
import org.apache.hadoop.hive.ql.parse.SemanticException;
import org.apache.log4j.Logger;

import lombok.Getter;

/**
 * The Class RewriteUtil.
 */
public final class RewriteUtil {
  private RewriteUtil() {

  }
  public static final Logger LOG = Logger.getLogger(RewriteUtil.class);

  /** The cube pattern. */
  static Pattern cubePattern = Pattern.compile(".*CUBE(.*)", Pattern.CASE_INSENSITIVE | Pattern.MULTILINE
    | Pattern.DOTALL);

  /** The matcher. */
  static Matcher matcher = null;

  /**
   * The Class CubeQueryInfo.
   */
  static class CubeQueryInfo {

    /** The start pos. */
    int startPos;

    /** The end pos. */
    int endPos;

    /** The query. */
    String query;

    /** The cube ast. */
    ASTNode cubeAST;
  }

  /**
   * Find cube positions.
   *
   * @param query the query
   * @return the list
   * @throws SemanticException the semantic exception
   * @throws ParseException    the parse exception
   */
  static List<CubeQueryInfo> findCubePositions(String query, HiveConf conf) throws SemanticException, ParseException {
    ASTNode ast = HQLParser.parseHQL(query, conf);
    LOG.debug("User query AST:" + ast.dump());
    List<CubeQueryInfo> cubeQueries = new ArrayList<CubeQueryInfo>();
    findCubePositions(ast, cubeQueries, query);
    for (CubeQueryInfo cqi : cubeQueries) {
      cqi.query = query.substring(cqi.startPos, cqi.endPos);
    }
    return cubeQueries;
  }

  /**
   * Find cube positions.
   *
   * @param ast           the ast
   * @param cubeQueries   the cube queries
   * @param originalQuery the original query
   * @throws SemanticException the semantic exception
   */
  private static void findCubePositions(ASTNode ast, List<CubeQueryInfo> cubeQueries, String originalQuery)
    throws SemanticException {
    int childCount = ast.getChildCount();
    if (ast.getToken() != null) {
      if (ast.getChild(0) != null) {
        LOG.debug("First child:" + ast.getChild(0) + " Type:"
          + ((ASTNode) ast.getChild(0)).getToken().getType());
      }
      if (ast.getToken().getType() == HiveParser.TOK_QUERY
        && ((ASTNode) ast.getChild(0)).getToken().getType() == HiveParser.KW_CUBE) {
        LOG.debug("Inside cube clause");
        CubeQueryInfo cqi = new CubeQueryInfo();
        cqi.cubeAST = ast;
        if (ast.getParent() != null) {
          ASTNode parent = (ASTNode) ast.getParent();
          cqi.startPos = ast.getCharPositionInLine();
          int ci = ast.getChildIndex();
          if (parent.getToken() == null || parent.getToken().getType() == HiveParser.TOK_EXPLAIN
            || parent.getToken().getType() == HiveParser.TOK_CREATETABLE) {
            // Not a sub query
            cqi.endPos = originalQuery.length();
          } else if (parent.getChildCount() > ci + 1) {
            if (parent.getToken().getType() == HiveParser.TOK_SUBQUERY) {
              // less for the next start and for close parenthesis
              cqi.endPos = getEndPos(originalQuery, parent.getChild(ci + 1).getCharPositionInLine(), ")");
            } else if (parent.getToken().getType() == HiveParser.TOK_UNION) {
              // one less for the next start and less the size of string 'UNION ALL'
              cqi.endPos = getEndPos(originalQuery, parent.getChild(ci + 1).getCharPositionInLine() - 1, "UNION ALL");
            } else {
              // Not expected to reach here
              LOG.warn("Unknown query pattern found with AST:" + ast.dump());
              throw new SemanticException("Unknown query pattern");
            }
          } else {
            // last child of union all query
            // one for next AST
            // and one for the close parenthesis if there are no more unionall
            // or one for the string 'UNION ALL' if there are more union all
            LOG.debug("Child of union all");
            cqi.endPos = getEndPos(originalQuery, parent.getParent().getChild(1).getCharPositionInLine(), ")",
              "UNION ALL");
          }
        }
        LOG.debug("Adding cqi " + cqi + " query:" + originalQuery.substring(cqi.startPos, cqi.endPos));
        cubeQueries.add(cqi);
      } else {
        for (int childPos = 0; childPos < childCount; ++childPos) {
          findCubePositions((ASTNode) ast.getChild(childPos), cubeQueries, originalQuery);
        }
      }
    } else {
      LOG.warn("Null AST!");
    }
  }

  /**
   * Gets the end pos.
   *
   * @param query          the query
   * @param backTrackIndex the back track index
   * @param backTrackStr   the back track str
   * @return the end pos
   */
  private static int getEndPos(String query, int backTrackIndex, String... backTrackStr) {
    if (backTrackStr != null) {
      String q = query.substring(0, backTrackIndex).toLowerCase();
      for (int i = 0; i < backTrackStr.length; i++) {
        if (q.trim().endsWith(backTrackStr[i].toLowerCase())) {
          backTrackIndex = q.lastIndexOf(backTrackStr[i].toLowerCase());
          break;
        }
      }
    }
    while (Character.isSpaceChar(query.charAt(backTrackIndex - 1))) {
      backTrackIndex--;
    }
    return backTrackIndex;
  }

  /**
   * Gets the rewriter.
   *
   * @param queryConf the query conf
   * @return the rewriter
   * @throws SemanticException the semantic exception
   */
  static CubeQueryRewriter getCubeRewriter(Configuration queryConf, HiveConf hconf) throws SemanticException {
    return new CubeQueryRewriter(queryConf, hconf);
  }

  /**
   * Replaces new lines with spaces; '&&' with AND; '||' with OR // these two can be removed once HIVE-5326 gets
   * resolved.
   *
   * @param query the query
   * @return the replaced query
   */
  static String getReplacedQuery(final String query) {
    return query.replaceAll("[\\n\\r]", " ").replaceAll("&&", " AND ").replaceAll("\\|\\|", " OR ").trim();
  }

  private static final String REWRITE_QUERY_GAUGE = RewriteUtil.class.getCanonicalName() + "-rewriteQuery";
  private static final String TOHQL_GAUGE = RewriteUtil.class.getCanonicalName() + "-rewriteQuery-toHQL";

  /**
   * Rewrite query.
   *
   * @param ctx the query context
   * @return the map
   * @throws LensException the lens exception
   */
  public static Map<LensDriver, DriverRewriterRunnable> rewriteQuery(AbstractQueryContext ctx) throws LensException {
    try {
      String replacedQuery = getReplacedQuery(ctx.getUserQuery());
      Map<LensDriver, DriverRewriterRunnable> runnables = new LinkedHashMap<LensDriver, DriverRewriterRunnable>();
      List<RewriteUtil.CubeQueryInfo> cubeQueries = findCubePositions(replacedQuery);

      for (LensDriver driver : ctx.getDriverContext().getDrivers()) {
        runnables.put(driver, new DriverRewriterRunnable(driver, ctx, cubeQueries, replacedQuery));
      }

      return runnables;
    } catch (Exception e) {
      throw new LensException("Rewriting failed, cause :" + e.getMessage(), e);
    }
  }

  public static class DriverRewriterRunnable implements Runnable {
    @Getter
    private final LensDriver driver;
    private final AbstractQueryContext ctx;
    private final List<CubeQueryInfo> cubeQueries;
    private final String replacedQuery;

    @Getter
    /** Indicate if rewrite operation succeeded */
    private boolean succeeded;

    @Getter
    /** Get cause of rewrite failure if rewrite operation failed */
    private String failureCause = null;

    @Getter
    /** Get eventual rewritten query */
    private String rewrittenQuery;

    public DriverRewriterRunnable(LensDriver driver,
                                  AbstractQueryContext ctx,
                                  List<CubeQueryInfo> cubeQueries,
                                  String replacedQuery) {
      this.driver = driver;
      this.ctx = ctx;
      this.cubeQueries = cubeQueries;
      this.replacedQuery = replacedQuery;
    }

    @Override
    public void run() {
      String lowerCaseQuery = replacedQuery.toLowerCase();
      if (lowerCaseQuery.startsWith("add") || lowerCaseQuery.startsWith("set")) {
        rewrittenQuery = replacedQuery;
        return;
      }

      MethodMetricsContext rewriteGauge = MethodMetricsFactory.createMethodGauge(ctx.getDriverConf(driver), true,
        REWRITE_QUERY_GAUGE);
      StringBuilder builder = new StringBuilder();
      int start = 0;

      try {
        CubeQueryRewriter rewriter = null;

        if (cubeQueries.size() > 0) {
          // avoid creating rewriter if there are no cube queries
          rewriter = getCubeRewriter(ctx.getDriverContext().getDriverConf(driver));
          ctx.setOlapQuery(true);
        }
<<<<<<< HEAD

        // We have to rewrite each sub cube query which might be present in the original
        // user query. We are looping through all sub queries here.
        for (RewriteUtil.CubeQueryInfo cqi : cubeQueries) {
          if (LOG.isDebugEnabled()) {
            LOG.debug("Rewriting cube query:" + cqi.query);
          }

          if (start != cqi.startPos) {
            builder.append(replacedQuery.substring(start, cqi.startPos));
=======
      } else {
        List<RewriteUtil.CubeQueryInfo> cubeQueries = findCubePositions(replacedQuery, ctx.getHiveConf());
        for (LensDriver driver : ctx.getDriverContext().getDrivers()) {
          MethodMetricsContext rewriteGauge = MethodMetricsFactory.createMethodGauge(ctx.getDriverConf(driver), true,
            REWRITE_QUERY_GAUGE);
          StringBuilder builder = new StringBuilder();
          int start = 0;
          CubeQueryRewriter rewriter = null;
          try {
            if (cubeQueries.size() > 0) {
              // avoid creating rewriter if there are no cube queries
              rewriter = getCubeRewriter(ctx.getDriverContext().getDriverConf(driver), ctx.getHiveConf());
              ctx.setOlapQuery(true);
            }
            for (RewriteUtil.CubeQueryInfo cqi : cubeQueries) {
              LOG.debug("Rewriting cube query:" + cqi.query);
              if (start != cqi.startPos) {
                builder.append(replacedQuery.substring(start, cqi.startPos));
              }
              CubeQueryContext cqc = rewriter.rewrite(cqi.query);
              MethodMetricsContext toHQLGauge = MethodMetricsFactory.createMethodGauge(ctx.getDriverConf(driver), true,
                TOHQL_GAUGE);
              String hqlQuery = cqc.toHQL();
              toHQLGauge.markSuccess();
              LOG.debug("Rewritten query:" + hqlQuery);
              builder.append(hqlQuery);
              start = cqi.endPos;
            }
            builder.append(replacedQuery.substring(start));
            String finalQuery = builder.toString();
            LOG.info("Final rewritten query for driver:" + driver + " is: " + finalQuery);
            driverQueries.put(driver, finalQuery);
          } catch (Exception e) {
            driverQueries.remove(driver);
            ctx.setDriverRewriteError(driver, e);
            // we are catching all exceptions sothat other drivers can be picked in case of driver bugs
            LOG.warn("Driver : " + driver.getClass().getName() + " Skipped for the query rewriting due to ", e);
            rewriteFailure.append(" Driver :").append(driver.getClass().getName());
            rewriteFailure.append(" Cause :" + e.getLocalizedMessage());
            if (failureCause != null && !failureCause.equals(e.getLocalizedMessage())) {
              useBuilder = true;
            }
            if (failureCause == null) {
              failureCause = e.getLocalizedMessage();
            }
          } finally {
            if (rewriter != null) {
              rewriter.clear();
            }
>>>>>>> 9d9a2040
          }

          // Parse and rewrite individual cube query
          CubeQueryContext cqc = rewriter.rewrite(cqi.query);
          MethodMetricsContext toHQLGauge = MethodMetricsFactory.createMethodGauge(ctx.getDriverConf(driver), true,
            TOHQL_GAUGE);
          // toHQL actually generates the rewritten query
          String hqlQuery = cqc.toHQL();
          toHQLGauge.markSuccess();

          if (LOG.isDebugEnabled()) {
            LOG.debug("Rewritten query:" + hqlQuery);
          }

          builder.append(hqlQuery);
          start = cqi.endPos;
        }

        builder.append(replacedQuery.substring(start));

        rewrittenQuery = builder.toString();
        succeeded = true;
        ctx.setDriverQuery(driver, rewrittenQuery);
        LOG.info("Final rewritten query for driver:" + driver + " is: " + rewrittenQuery);
      } catch (Exception e) {
        // we are catching all exceptions sothat other drivers can be picked in case of driver bugs
        LOG.warn("Driver : " + driver + " Skipped for the query rewriting due to ", e);
        ctx.setDriverRewriteError(driver, e);
        failureCause = new StringBuilder(" Driver :")
          .append(driver.getClass().getName())
          .append(" Cause :" + e.getLocalizedMessage())
          .toString();
      } finally {
        rewriteGauge.markSuccess();
      }
    }

    @Override
    public String toString() {
      return "Rewrite runnable for " + driver;
    }
  }

  /**
   * Checks if is cube query.
   *
   * @param query the query
   * @return true, if is cube query
   */
  public static boolean isCubeQuery(String query) {
    if (matcher == null) {
      matcher = cubePattern.matcher(query);
    } else {
      matcher.reset(query);
    }
    return matcher.matches();
  }

}<|MERGE_RESOLUTION|>--- conflicted
+++ resolved
@@ -217,7 +217,7 @@
     try {
       String replacedQuery = getReplacedQuery(ctx.getUserQuery());
       Map<LensDriver, DriverRewriterRunnable> runnables = new LinkedHashMap<LensDriver, DriverRewriterRunnable>();
-      List<RewriteUtil.CubeQueryInfo> cubeQueries = findCubePositions(replacedQuery);
+      List<RewriteUtil.CubeQueryInfo> cubeQueries = findCubePositions(replacedQuery, ctx.getHiveConf());
 
       for (LensDriver driver : ctx.getDriverContext().getDrivers()) {
         runnables.put(driver, new DriverRewriterRunnable(driver, ctx, cubeQueries, replacedQuery));
@@ -276,10 +276,9 @@
 
         if (cubeQueries.size() > 0) {
           // avoid creating rewriter if there are no cube queries
-          rewriter = getCubeRewriter(ctx.getDriverContext().getDriverConf(driver));
+          rewriter = getCubeRewriter(ctx.getDriverContext().getDriverConf(driver), ctx.getHiveConf());
           ctx.setOlapQuery(true);
         }
-<<<<<<< HEAD
 
         // We have to rewrite each sub cube query which might be present in the original
         // user query. We are looping through all sub queries here.
@@ -290,57 +289,6 @@
 
           if (start != cqi.startPos) {
             builder.append(replacedQuery.substring(start, cqi.startPos));
-=======
-      } else {
-        List<RewriteUtil.CubeQueryInfo> cubeQueries = findCubePositions(replacedQuery, ctx.getHiveConf());
-        for (LensDriver driver : ctx.getDriverContext().getDrivers()) {
-          MethodMetricsContext rewriteGauge = MethodMetricsFactory.createMethodGauge(ctx.getDriverConf(driver), true,
-            REWRITE_QUERY_GAUGE);
-          StringBuilder builder = new StringBuilder();
-          int start = 0;
-          CubeQueryRewriter rewriter = null;
-          try {
-            if (cubeQueries.size() > 0) {
-              // avoid creating rewriter if there are no cube queries
-              rewriter = getCubeRewriter(ctx.getDriverContext().getDriverConf(driver), ctx.getHiveConf());
-              ctx.setOlapQuery(true);
-            }
-            for (RewriteUtil.CubeQueryInfo cqi : cubeQueries) {
-              LOG.debug("Rewriting cube query:" + cqi.query);
-              if (start != cqi.startPos) {
-                builder.append(replacedQuery.substring(start, cqi.startPos));
-              }
-              CubeQueryContext cqc = rewriter.rewrite(cqi.query);
-              MethodMetricsContext toHQLGauge = MethodMetricsFactory.createMethodGauge(ctx.getDriverConf(driver), true,
-                TOHQL_GAUGE);
-              String hqlQuery = cqc.toHQL();
-              toHQLGauge.markSuccess();
-              LOG.debug("Rewritten query:" + hqlQuery);
-              builder.append(hqlQuery);
-              start = cqi.endPos;
-            }
-            builder.append(replacedQuery.substring(start));
-            String finalQuery = builder.toString();
-            LOG.info("Final rewritten query for driver:" + driver + " is: " + finalQuery);
-            driverQueries.put(driver, finalQuery);
-          } catch (Exception e) {
-            driverQueries.remove(driver);
-            ctx.setDriverRewriteError(driver, e);
-            // we are catching all exceptions sothat other drivers can be picked in case of driver bugs
-            LOG.warn("Driver : " + driver.getClass().getName() + " Skipped for the query rewriting due to ", e);
-            rewriteFailure.append(" Driver :").append(driver.getClass().getName());
-            rewriteFailure.append(" Cause :" + e.getLocalizedMessage());
-            if (failureCause != null && !failureCause.equals(e.getLocalizedMessage())) {
-              useBuilder = true;
-            }
-            if (failureCause == null) {
-              failureCause = e.getLocalizedMessage();
-            }
-          } finally {
-            if (rewriter != null) {
-              rewriter.clear();
-            }
->>>>>>> 9d9a2040
           }
 
           // Parse and rewrite individual cube query
