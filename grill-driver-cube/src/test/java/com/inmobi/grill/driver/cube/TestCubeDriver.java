--- conflicted
+++ resolved
@@ -21,13 +21,6 @@
 
   @BeforeTest
   public void beforeTest() throws Exception {
-<<<<<<< HEAD
-    conf.set(GrillConfConstants.ENGINE_DRIVER_CLASSES,
-        MockDriver.class.getCanonicalName());
-=======
-    //conf.set(CubeGrillDriver.ENGINE_DRIVER_CLASSES,
-    //    MockDriver.class.getCanonicalName());
->>>>>>> 851ed175
     cubeDriver = new CubeGrillDriver(conf);
   }
 
