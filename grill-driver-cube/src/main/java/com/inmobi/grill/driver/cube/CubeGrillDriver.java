--- conflicted
+++ resolved
@@ -50,184 +50,6 @@
     this.driverSelector = driverSelector;
   }
 
-<<<<<<< HEAD
-=======
-  public GrillResultSet execute(String query, Configuration conf)
-      throws GrillException {
-    Map<GrillDriver, String> driverQueries = rewriteQuery(query);
-
-    // 2. select driver to run the query
-    GrillDriver driver = selectDriver(driverQueries, conf);
-
-    // 3. run query
-    return driver.execute(driverQueries.get(driver), conf);
-  }
-
-  List<CubeQueryInfo> findCubePositions(String query)
-      throws SemanticException, ParseException {
-    ASTNode ast = HQLParser.parseHQL(query);
-    LOG.debug("User query AST:" + ast.dump());
-    List<CubeQueryInfo> cubeQueries = new ArrayList<CubeQueryInfo>();
-    findCubePositions(ast, cubeQueries, query.length());
-    for (CubeQueryInfo cqi : cubeQueries) {
-      cqi.query = query.substring(cqi.startPos, cqi.endPos);
-    }
-    return cubeQueries;
-  }
-
-  private void findCubePositions(ASTNode ast, List<CubeQueryInfo> cubeQueries,
-      int queryEndPos)
-          throws SemanticException {
-    int child_count = ast.getChildCount();
-    if (ast.getToken() != null) {
-      if (ast.getToken().getType() == HiveParser.TOK_QUERY &&
-          ((ASTNode) ast.getChild(0)).getToken().getType() == HiveParser.KW_CUBE) {
-        CubeQueryInfo cqi = new CubeQueryInfo();
-        cqi.cubeAST = ast;
-        if (ast.getParent() != null) {
-          ASTNode parent = (ASTNode) ast.getParent();
-          cqi.startPos = ast.getCharPositionInLine();
-          int ci = ast.getChildIndex();
-          if (parent.getToken() == null ||
-              parent.getToken().getType() == HiveParser.TOK_EXPLAIN) {
-            // Not a sub query
-            cqi.endPos = queryEndPos;
-          } else if (parent.getChildCount() > ci + 1) {
-            if (parent.getToken().getType() == HiveParser.TOK_SUBQUERY) {
-              //one less for the next start and one for close parenthesis
-              cqi.endPos = parent.getChild(ci + 1).getCharPositionInLine() - 2;
-            } else if (parent.getToken().getType() == HiveParser.TOK_UNION) {
-              //one less for the next start and less the size of string ' UNION ALL'
-              cqi.endPos = parent.getChild(ci + 1).getCharPositionInLine() - 11;
-            } else {
-              // Not expected to reach here
-              LOG.warn("Unknown query pattern found with AST:" + ast.dump());
-              throw new SemanticException("Unknown query pattern");
-            }
-          } else {
-            // last child of union all query
-            cqi.endPos = parent.getParent().getChild(1).getCharPositionInLine() - 2;
-          }
-        }
-        cubeQueries.add(cqi);
-      }
-      else {
-        for (int child_pos = 0; child_pos < child_count; ++child_pos) {
-          findCubePositions((ASTNode)ast.getChild(child_pos), cubeQueries, queryEndPos);
-        }
-      }
-    } 
-  }
-
-  CubeQueryRewriter getRewriter(GrillDriver driver) throws SemanticException {
-    return new CubeQueryRewriter(driver.getConf());
-  }
-
-  static class CubeQueryInfo {
-    int startPos;
-    int endPos;
-    String query;
-    ASTNode cubeAST;
-  }
-
-  public boolean isCubeQuery(String query) {
-    if (matcher == null) {
-      matcher = cubePattern.matcher(query);
-    } else {
-      matcher.reset(query);
-    }
-    return matcher.matches();
-  }
-
-  /**
-   * Replaces new lines with spaces;
-   * '&&' with AND; '||' with OR // these two can be removed once HIVE-5326
-   *  gets resolved
-   * 
-   * @return
-   */
-  String getReplacedQuery(final String query) {
-    String finalQuery = query.replaceAll("[\\n\\r]", " ")
-        .replaceAll("&&", " AND ").replaceAll("\\|\\|", " OR ");
-    return finalQuery;
-  }
-
-  Map<GrillDriver, String> rewriteQuery(final String query)
-      throws GrillException {
-    try {
-      String replacedQuery = getReplacedQuery(query);
-      String lowerCaseQuery = replacedQuery.toLowerCase();
-      Map<GrillDriver, String> driverQueries = new HashMap<GrillDriver, String>();
-      if (lowerCaseQuery.startsWith("add") ||
-          lowerCaseQuery.startsWith("set")) {
-        for (GrillDriver driver : drivers) {
-          driverQueries.put(driver, replacedQuery);
-        } 
-      } else {
-        List<CubeQueryInfo> cubeQueries = findCubePositions(replacedQuery);
-        for (GrillDriver driver : drivers) {
-          CubeQueryRewriter rewriter = getRewriter(driver);
-          StringBuilder builder = new StringBuilder();
-          int start = 0;
-          for (CubeQueryInfo cqi : cubeQueries) {
-            if (start != cqi.startPos) {
-              builder.append(replacedQuery.substring(start, cqi.startPos));
-            }
-            String hqlQuery = rewriter.rewrite(cqi.cubeAST).toHQL();
-            builder.append(hqlQuery);
-            start = cqi.endPos;
-          }
-          builder.append(replacedQuery.substring(start));
-          LOG.info("Rewritten query for driver:" + driver + " is: " + builder.toString());
-          driverQueries.put(driver, builder.toString());
-        }
-      }
-      return driverQueries;
-    } catch (Exception e) {
-      throw new GrillException("Rewriting failed", e);
-    }
-  }
-
-  private Map<QueryHandle, QueryExecutionContext> executionContexts =
-      new HashMap<QueryHandle, CubeGrillDriver.QueryExecutionContext>();
-
-  public QueryHandle executeAsync(String query, Configuration conf)
-      throws GrillException {
-    Map<GrillDriver, String> driverQueries = rewriteQuery(query);
-
-    GrillDriver driver = selectDriver(driverQueries, conf);
-    QueryHandle handle = driver.executeAsync(driverQueries.get(driver), conf);
-    executionContexts.put(handle, new QueryExecutionContext(query, driver,
-        driverQueries.get(driver), ExecutionStatus.STARTED));
-    return handle;
-  }
-
-  public QueryStatus getStatus(QueryHandle handle) throws GrillException {
-    return getContext(handle).selectedDriver.getStatus(handle);
-  }
-
-  public GrillResultSet fetchResults(QueryHandle handle) throws GrillException {
-    return getContext(handle).selectedDriver.fetchResultSet(handle);
-  }
-
-  private enum ExecutionStatus {PREPARED, STARTED};
-
-  private static class QueryExecutionContext {
-    final String cubeQuery;
-    final GrillDriver selectedDriver;
-    final String driverQuery;
-    ExecutionStatus execStatus;
-
-    QueryExecutionContext(String cubeQuery, GrillDriver selectedDriver,
-        String driverQuery, ExecutionStatus execStatus) {
-      this.cubeQuery = cubeQuery;
-      this.selectedDriver = selectedDriver;
-      this.driverQuery = driverQuery;
-      this.execStatus = execStatus;
-    }
-  }
-
->>>>>>> 4baaed6b
   private void loadDrivers() throws GrillException {
     String[] driverClasses = conf.getStrings(
         GrillConfConstants.ENGINE_DRIVER_CLASSES);
@@ -367,7 +189,6 @@
     return ctx;
   }
 
-<<<<<<< HEAD
   public List<GrillDriver> getDrivers() {
     return drivers;
   }
@@ -450,9 +271,4 @@
     throw new GrillException("Not implemented");
   }
 
-=======
-  List<GrillDriver> getDrivers() {
-    return drivers;
-  }
->>>>>>> 4baaed6b
 }