package org.apache.lens.server.api.metastore;

/*
 * #%L
 * Lens API for server and extensions
 * %%
 * Copyright (C) 2014 Apache Software Foundation
 * %%
 * Licensed under the Apache License, Version 2.0 (the "License");
 * you may not use this file except in compliance with the License.
 * You may obtain a copy of the License at
 * 
 *      http://www.apache.org/licenses/LICENSE-2.0
 * 
 * Unless required by applicable law or agreed to in writing, software
 * distributed under the License is distributed on an "AS IS" BASIS,
 * WITHOUT WARRANTIES OR CONDITIONS OF ANY KIND, either express or implied.
 * See the License for the specific language governing permissions and
 * limitations under the License.
 * #L%
 */

import org.apache.lens.api.metastore.*;

import java.util.List;

import org.apache.lens.api.LensException;
import org.apache.lens.api.LensSessionHandle;


public interface CubeMetastoreService {
  /**
   * Get current database used by the CubeMetastoreClient
   * 
   * @return the current database name
   */
  public String getCurrentDatabase(LensSessionHandle sessionid) throws LensException;

  /**
   * Change the current database used by the CubeMetastoreClient
   * 
   * @param database
   */
  public void setCurrentDatabase(LensSessionHandle sessionid, String database) throws LensException;

  /**
   * Drop a database from cube metastore
   * 
   * @param database database name
   * @param cascade flag indicating if the tables in the database should be dropped as well
   */
  public void dropDatabase(LensSessionHandle sessionid, String database, boolean cascade) throws LensException;

  /**
   * Create a database in the metastore
   * 
   * @param database database name
   * @param ignore ignore if database already exists
   */
  public void createDatabase(LensSessionHandle sessionid, String database, boolean ignore) throws LensException;

  /**
   * Get names of all databases in this metastore
   * @return list of database names
   */
  public List<String> getAllDatabases(LensSessionHandle sessionid) throws LensException;

  /**
   * Create a storage
   * 
   * @param sessionid
   * @param storage
   * @throws LensException
   */
  public void createStorage(LensSessionHandle sessionid, XStorage storage) throws LensException;

  /**
   * Drop a storage specified by name
   * 
   * @param sessionid
   * @param storageName
   * @throws LensException
   */
  public void dropStorage(LensSessionHandle sessionid, String storageName) throws LensException;

  /**
   * Alter storage specified by name, with new definition
   * 
   * @param sessionid
   * @param storageName
   * @param storage
   * @throws LensException
   */
  public void alterStorage(LensSessionHandle sessionid, String storageName, XStorage storage) throws LensException;

  /**
   * Get Storage specified by name
   * 
   * @param sessionid
   * @param storageName
   * @throws LensException
   */
  public XStorage getStorage(LensSessionHandle sessionid, String storageName) throws LensException;

  /**
   * Get all storage names in current database
   * 
   * @param sessionid
   * 
   * @return returns list of the storage names
   * @throws LensException
   */
  public List<String> getAllStorageNames(LensSessionHandle sessionid) throws LensException;

  /**
   * Get names of all cubes in the current database, includes both base cubes and derived cubes
   * 
   * @return list of cube names
   */
  public List<String> getAllCubeNames(LensSessionHandle sessionid) throws LensException;

  /**
   * Get names of all base cube names in the current database
   * 
   * @return list of cube names
   */
  public List<String> getAllBaseCubeNames(LensSessionHandle sessionid) throws LensException;

  /**
   * Get names of all derived cubes in the current database
   * 
   * @return list of cube names
   */
  public List<String> getAllDerivedCubeNames(LensSessionHandle sessionid) throws LensException;

  /**
   * Get names of all cubes, which can be queried in the current database
   *
   * @param sessionid  session id
   *
   * @return list of cube names
   */
  public List<String> getAllQueryableCubeNames(LensSessionHandle sessionid) throws LensException;

  /**
   * Get native table for the given name
   *
   * @param sessionid  session id
   * @param name The table name
   *
   * @return {@link NativeTable} object
   *
   * @throws LensException
   */
  public NativeTable getNativeTable(LensSessionHandle sessionid, String name) throws LensException;

  /**
   * Get names of all native tables
   *
   * @param sessionid  session id
   * @param dboption To get from current or all, the option is ignored if dbname is passed
   * @param dbName The db name
   *
   * @return list of table names
   */
  public List<String> getAllNativeTableNames(LensSessionHandle sessionid,
      String dboption, String dbName) throws LensException;

  /**
   * Create a cube based on JAXB Cube object
   */
  public void createCube(LensSessionHandle sessionid, XCube cube) throws LensException;

  /**
   * Get a cube from the metastore
   * 
   * @param cubeName
   * 
   * @return JAXB Cube object
   */
  public XCube getCube(LensSessionHandle sessionid, String cubeName) throws LensException;

  /**
   * Drop a cube from the metastore in the currently deleted database.
   * 
   * @param cubeName
   */
  public void dropCube(LensSessionHandle sessionid, String cubeName) throws LensException;

  /**
   * Update an existing cube
   * 
   * @param cube JAXB Cube object
   */
  public void updateCube(LensSessionHandle sessionid, XCube cube) throws LensException;

  /**
   * Create a dimension based on JAXB Dimension object
   */
  public void createDimension(LensSessionHandle sessionid, XDimension dimension) throws LensException;

  /**
   * Get a dimension from the metastore
   *
   * @param dimName
   *
   * @return JAXB Dimension object
   */
  public XDimension getDimension(LensSessionHandle sessionid, String dimName) throws LensException;

  /**
   * Drop a dimension from the metastore in the currently deleted database.
   *
   * @param cubeName
   */
  public void dropDimension(LensSessionHandle sessionid, String dimName) throws LensException;

  /**
   * Update an existing dimension
   *
   * @param dim JAXB Dimension object
   */
  public void updateDimension(LensSessionHandle sessionid, String dimName, XDimension dimension) throws LensException;

  /**
   * Get all dimension names in the current session
   *
   * @param sessionid
   *
   * @return List of dimension names as List of string objects
   *
   * @throws LensException
   */
  public List<String> getAllDimensionNames(LensSessionHandle sessionid)
      throws LensException;

  /**
   * Create a cube dimension table
   */
  public void createCubeDimensionTable(LensSessionHandle sessionid, DimensionTable xDimTable, XStorageTables storageTables) throws LensException;

  /**
   * Drop a dimension table from the cube metastore
   *
   * @param sessionid
   * @param dimTblName
   * @param cascade
   *
   * @throws LensException
   */
  public void dropDimensionTable(LensSessionHandle sessionid, String dimTblName, boolean cascade) throws LensException;

  /**
   * Get the dimension table from metastore
   *
   * @param dimTblName
   * @return The {@link DimensionTable}
   */
  public DimensionTable getDimensionTable(LensSessionHandle sessionid, String dimTblName) throws LensException;
  public void updateDimensionTable(LensSessionHandle sessionid, DimensionTable dimensionTable) throws LensException;

  public List<String> getDimTableStorages(LensSessionHandle sessionid, String dimTblName) throws LensException;
  public void createDimTableStorage(LensSessionHandle sessionid, String dimTblName, XStorageTableElement storageTable)
      throws LensException;
  public void dropAllStoragesOfDimTable(LensSessionHandle sessionid, String dimTblName) throws LensException;
  public XStorageTableElement getStorageOfDim(LensSessionHandle sessionid, String dimTblName, String storageName) throws LensException;
  public void dropStorageOfDimTable(LensSessionHandle sessionid, String dimTblName, String storage) throws LensException;
  public List<String> getAllDimTableNames(LensSessionHandle sessionid) throws LensException;

  public List<XPartition> getAllPartitionsOfDimTableStorage(LensSessionHandle sessionid, String dimTblName, String storage, String filter) throws LensException;
  public void addPartitionToDimStorage(LensSessionHandle sessionid, String dimTblName, String storageName, XPartition partition) throws LensException;

  /**
   * Get all facts of cube. Cube can also be a derived cube
   *
   * @param sessionid The session id
   * @param cubeName The cube name
   *
   * @return List of FactTable objects
   *
   * @throws LensException
   */
  public List<FactTable> getAllFactsOfCube(LensSessionHandle sessionid, String cubeName) throws LensException;
  public FactTable getFactTable(LensSessionHandle sessionid, String fact) throws LensException;
  public void createFactTable(LensSessionHandle sessionid, FactTable fact, XStorageTables storageTables) throws LensException;
  public void updateFactTable(LensSessionHandle sessionid, FactTable fact) throws LensException;
  public void dropFactTable(LensSessionHandle sessionid, String fact, boolean cascade) throws LensException;
  public List<String> getAllFactNames(LensSessionHandle sessionid) throws LensException;

  public List<String> getStoragesOfFact(LensSessionHandle sessionid, String fact) throws LensException;
  public void dropAllStoragesOfFact(LensSessionHandle sessionid, String factName) throws LensException;
  public XStorageTableElement getStorageOfFact(LensSessionHandle sessionid, String fact, String storageName) throws LensException;
  public void addStorageToFact(LensSessionHandle sessionid, String fact, XStorageTableElement storageTable) throws LensException;
  public void dropStorageOfFact(LensSessionHandle sessionid, String fact, String storage) throws LensException;

  public List<XPartition> getAllPartitionsOfFactStorage(LensSessionHandle sessionid, String fact, String storage, String filter) throws LensException;
  public void addPartitionToFactStorage(LensSessionHandle sessionid, String fact, String storageName, XPartition partition) throws LensException;

  public void dropPartitionFromStorage(LensSessionHandle sessionid,
      String cubeTableName, String storageName, XTimePartSpec timePartSpec,
<<<<<<< HEAD
      XPartSpec nonTimePartSpec, String updatePeriod) throws LensException;
  public void dropPartitionFromStorageByValues(LensSessionHandle sessionid,
      String cubeTableName, String storageName, String values) throws LensException;
  public void dropPartitionFromStorageByFilter(LensSessionHandle sessionid,
      String cubeTableName, String storageName, String filter) throws LensException;
=======
      XPartSpec nonTimePartSpec, String updatePeriod) throws GrillException;
  public void dropPartitionFromStorageByValues(GrillSessionHandle sessionid,
      String cubeTableName, String storageName, String values) throws GrillException;
  public void dropPartitionFromStorageByFilter(GrillSessionHandle sessionid,
      String cubeTableName, String storageName, String filter) throws GrillException;

  public FlattenedColumns getFlattenedColumns(GrillSessionHandle sessionHandle, String tableName) throws GrillException;

>>>>>>> 7054bc47
}<|MERGE_RESOLUTION|>--- conflicted
+++ resolved
@@ -298,20 +298,12 @@
 
   public void dropPartitionFromStorage(LensSessionHandle sessionid,
       String cubeTableName, String storageName, XTimePartSpec timePartSpec,
-<<<<<<< HEAD
       XPartSpec nonTimePartSpec, String updatePeriod) throws LensException;
   public void dropPartitionFromStorageByValues(LensSessionHandle sessionid,
       String cubeTableName, String storageName, String values) throws LensException;
   public void dropPartitionFromStorageByFilter(LensSessionHandle sessionid,
       String cubeTableName, String storageName, String filter) throws LensException;
-=======
-      XPartSpec nonTimePartSpec, String updatePeriod) throws GrillException;
-  public void dropPartitionFromStorageByValues(GrillSessionHandle sessionid,
-      String cubeTableName, String storageName, String values) throws GrillException;
-  public void dropPartitionFromStorageByFilter(GrillSessionHandle sessionid,
-      String cubeTableName, String storageName, String filter) throws GrillException;
-
-  public FlattenedColumns getFlattenedColumns(GrillSessionHandle sessionHandle, String tableName) throws GrillException;
-
->>>>>>> 7054bc47
+
+  public FlattenedColumns getFlattenedColumns(LensSessionHandle sessionHandle, String tableName) throws LensException;
+
 }