package com.inmobi.grill.query.service;

import com.inmobi.grill.exception.GrillException;
import com.inmobi.grill.server.api.events.GrillEvent;
import com.inmobi.grill.server.api.events.GrillEventListener;
import com.inmobi.grill.server.api.events.GrillEventService;
import org.apache.log4j.Logger;

import java.lang.reflect.Method;
import java.util.*;
import java.util.concurrent.ExecutorService;
import java.util.concurrent.Executors;

public class EventServiceImpl implements GrillEventService {
  public static final Logger LOG = Logger.getLogger(EventServiceImpl.class);
  final Map<Class<? extends GrillEvent>, List<GrillEventListener>> eventListeners;
  private volatile boolean running;
  private ExecutorService eventHandlerPool;

  public EventServiceImpl() {
    eventListeners = new HashMap<Class<? extends GrillEvent>, List<GrillEventListener>>();
    eventHandlerPool = Executors.newFixedThreadPool(Runtime.getRuntime().availableProcessors());
  }

  @SuppressWarnings("unchecked")
  protected final Class<? extends GrillEvent> getListenerType(GrillEventListener listener) {
    for (Method m : listener.getClass().getMethods()) {
      if (GrillEventListener.HANDLER_METHOD_NAME.equals(m.getName())) {
        // Found handler method
        return  (Class<? extends GrillEvent>) m.getParameterTypes()[0];
      }
    }
    return null;
  }

  @Override
  public void addListener(GrillEventListener listener) {
    Class<? extends GrillEvent> listenerEventType = getListenerType(listener);
    synchronized (eventListeners) {
      List<GrillEventListener> listeners = eventListeners.get(listenerEventType);
      if (listeners == null) {
        listeners = new ArrayList<GrillEventListener>();
        eventListeners.put(listenerEventType, listeners);
      }
      listeners.add(listener);
      LOG.info("Added listener " + listener);
    }
  }

  @Override
  public void removeListener(GrillEventListener listener) {
    synchronized (eventListeners) {
      List<GrillEventListener> listeners = eventListeners.get(getListenerType(listener));
      if (listeners != null) {
        if (listeners.remove(listener)) {
          LOG.info("Removed listener " + listener);
        }
      }
    }
  }

  @SuppressWarnings("unchecked")
  private void handleEvent(List<GrillEventListener> listeners, GrillEvent evt) {
    if (listeners != null && !listeners.isEmpty()) {
      for (GrillEventListener listener : listeners) {
        try {
          listener.onEvent(evt);
        } catch (Exception exc) {
          LOG.error("Error in handling event" + evt.getEventId() + " for listener " + listener, exc);
        }
      }
    }
  }

  private final class EventHandler implements Runnable {
    final GrillEvent event;

    EventHandler(GrillEvent event) {
      this.event = event;
    }

    public void run() {
      Class<? extends GrillEvent> evtClass = event.getClass();
      // Call listeners directly listening for this event type
      handleEvent(eventListeners.get(evtClass), event);
      Class<?> superClass =  evtClass.getSuperclass();

      // Call listeners which listen of super types of this event type
      while (GrillEvent.class.isAssignableFrom(superClass)) {
        if (eventListeners.containsKey(superClass)) {
          handleEvent(eventListeners.get(superClass), event);
        }
        superClass = superClass.getSuperclass();
      }
    }
  }

  @SuppressWarnings("unchecked")
  @Override
  public void handleEvent(final GrillEvent evt) throws GrillException {
    if (!running || evt == null) {
      return;
    }
    eventHandlerPool.submit(new EventHandler(evt));
  }

  @Override
  public Collection<GrillEventListener> getListeners(Class<? extends GrillEvent> eventType) {
    return Collections.unmodifiableList(eventListeners.get(eventType));
  }
<<<<<<< HEAD
=======

  @Override
  public String getName() {
    return getClass().getName();
  }

  @Override
  public void init() throws GrillException {
  }

  @Override
  public void start() throws GrillException {
    running = true;
    LOG.info("Event listener service started");
  }

  @Override
  public void stop() throws GrillException {
    running = false;
    List<Runnable> pending = eventHandlerPool.shutdownNow();
    if (pending != null && !pending.isEmpty()) {
      StringBuilder pendingMsg = new StringBuilder("Pending Events:");
      for (Runnable handler : pending) {
        if (handler instanceof EventHandler) {
          pendingMsg.append(((EventHandler) handler).event.getEventId()).append(",");
        }
      }
      LOG.info("Event listener service stopped while " + pending.size() + " events still pending");
      LOG.info(pendingMsg.toString());
    }
    LOG.info("Event service stopped");
  }
>>>>>>> 729670ee
}<|MERGE_RESOLUTION|>--- conflicted
+++ resolved
@@ -108,25 +108,12 @@
   public Collection<GrillEventListener> getListeners(Class<? extends GrillEvent> eventType) {
     return Collections.unmodifiableList(eventListeners.get(eventType));
   }
-<<<<<<< HEAD
-=======
 
-  @Override
-  public String getName() {
-    return getClass().getName();
-  }
-
-  @Override
-  public void init() throws GrillException {
-  }
-
-  @Override
   public void start() throws GrillException {
     running = true;
     LOG.info("Event listener service started");
   }
 
-  @Override
   public void stop() throws GrillException {
     running = false;
     List<Runnable> pending = eventHandlerPool.shutdownNow();
@@ -142,5 +129,4 @@
     }
     LOG.info("Event service stopped");
   }
->>>>>>> 729670ee
 }