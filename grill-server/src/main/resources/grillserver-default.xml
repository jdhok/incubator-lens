--- conflicted
+++ resolved
@@ -477,7 +477,7 @@
   <name>grill.server.user.resolver.db.query</name>
   <value>select clusteruser,queue from user_config_table where username=?</value>
   <description>For database based user config loader, this query will be run with single argument = logged in user
-      and the result columns will be assigned to grill.server.user.resolver.db.keys in order.
+    and the result columns will be assigned to grill.server.user.resolver.db.keys in order.
       For ldap backed database resolver, the argument to this query will be the intermediate values obtained from ldap.
   </description>
 </property>
@@ -526,7 +526,6 @@
       example: cn=users,dc=dc1,dc=dc2...
   </description>
 </property>
-<<<<<<< HEAD
 <property>
   <name>grill.server.user.resolver.ldap.search.filter</name>
   <value>sAMAccountName</value>
@@ -542,7 +541,6 @@
   <value></value>
   <description>ldap port to connect to.</description>
 </property>
-=======
 
 <property>
     <name>grill.server.service.provider.factory</name>
@@ -564,5 +562,4 @@
     This is not supposed to be overridden by users.</description>
 </property>
 
->>>>>>> 627f7955
 </configuration>