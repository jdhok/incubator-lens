--- conflicted
+++ resolved
@@ -2,22 +2,17 @@
 
 
 import com.inmobi.grill.exception.GrillException;
-import com.inmobi.grill.server.api.GrillService;
 
 import java.util.Collection;
 
-<<<<<<< HEAD
-public interface GrillEventService {
-=======
 /**
  * Singleton which is responsible for managing the event-listener mapping as well as processing events.
  */
-public interface GrillEventService extends GrillService {
+public interface GrillEventService {
   /**
    * Add a listener interested in a specific type of event. The type is deduced from the argument type of handler method
    * @param listener
    */
->>>>>>> 1874e6f9
   public void addListener(QueryEventListener listener);
 
   /**
